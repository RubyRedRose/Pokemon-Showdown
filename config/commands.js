--- conflicted
+++ resolved
@@ -1629,7 +1629,6 @@
 			'<img src="http://img.pokemondb.net/sprites/black-white/anim/normal/arcanine.gif">')
 	},
 
-<<<<<<< HEAD
 	aaron: 'Aaron',
 	aaron: function(target, room, user) {
 		if (!this.canBroadcast()) return;
@@ -1637,323 +1636,6 @@
 			'Ace: Mega Aggron<br \>' +
 			'Quote: Rock Solid Through The Core.<br \>' +
 			'<img src="http://i305.photobucket.com/albums/nn232/XandZero2/MEGAGGRON_zpsa46c3722.png">')
-=======
-	commands: 'help',
-	h: 'help',
-	'?': 'help',
-	help: function(target, room, user) {
-		target = target.toLowerCase();
-		var matched = false;
-		if (target === 'all' || target === 'msg' || target === 'pm' || target === 'whisper' || target === 'w') {
-			matched = true;
-			this.sendReply('/msg OR /whisper OR /w [username], [message] - Send a private message.');
-		}
-		if (target === 'all' || target === 'r' || target === 'reply') {
-			matched = true;
-			this.sendReply('/reply OR /r [message] - Send a private message to the last person you received a message from, or sent a message to.');
-		}
-		if (target === 'all' || target === 'getip' || target === 'ip') {
-			matched = true;
-			this.sendReply('/ip - Get your own IP address.');
-			this.sendReply('/ip [username] - Get a user\'s IP address. Requires: @ & ~');
-		}
-		if (target === 'all' || target === 'rating' || target === 'ranking' || target === 'rank' || target === 'ladder') {
-			matched = true;
-			this.sendReply('/rating - Get your own rating.');
-			this.sendReply('/rating [username] - Get user\'s rating.');
-		}
-		if (target === 'all' || target === 'nick') {
-			matched = true;
-			this.sendReply('/nick [new username] - Change your username.');
-		}
-		if (target === 'all' || target === 'avatar') {
-			matched = true;
-			this.sendReply('/avatar [new avatar number] - Change your trainer sprite.');
-		}
-		if (target === 'all' || target === 'rooms') {
-			matched = true;
-			this.sendReply('/rooms [username] - Show what rooms a user is in.');
-		}
-		if (target === 'all' || target === 'whois') {
-			matched = true;
-			this.sendReply('/whois [username] - Get details on a username: group, and rooms.');
-		}
-		if (target === 'all' || target === 'data') {
-			matched = true;
-			this.sendReply('/data [pokemon/item/move/ability] - Get details on this pokemon/item/move/ability.');
-			this.sendReply('!data [pokemon/item/move/ability] - Show everyone these details. Requires: + % @ & ~');
-		}
-		if (target === "all" || target === 'analysis') {
-			matched = true;
-			this.sendReply('/analysis [pokemon], [generation] - Links to the Smogon University analysis for this Pokemon in the given generation.');
-			this.sendReply('!analysis [pokemon], [generation] - Shows everyone this link. Requires: + % @ & ~');
-		}
-		if (target === 'all' || target === 'groups') {
-			matched = true;
-			this.sendReply('/groups - Explains what the + % @ & next to people\'s names mean.');
-			this.sendReply('!groups - Show everyone that information. Requires: + % @ & ~');
-		}
-		if (target === 'all' || target === 'opensource') {
-			matched = true;
-			this.sendReply('/opensource - Links to PS\'s source code repository.');
-			this.sendReply('!opensource - Show everyone that information. Requires: + % @ & ~');
-		}
-		if (target === 'all' || target === 'avatars') {
-			matched = true;
-			this.sendReply('/avatars - Explains how to change avatars.');
-			this.sendReply('!avatars - Show everyone that information. Requires: + % @ & ~');
-		}
-		if (target === 'all' || target === 'intro') {
-			matched = true;
-			this.sendReply('/intro - Provides an introduction to competitive pokemon.');
-			this.sendReply('!intro - Show everyone that information. Requires: + % @ & ~');
-		}
-		if (target === 'all' || target === 'cap') {
-			matched = true;
-			this.sendReply('/cap - Provides an introduction to the Create-A-Pokemon project.');
-			this.sendReply('!cap - Show everyone that information. Requires: + % @ & ~');
-		}
-		if (target === 'all' || target === 'om') {
-			matched = true;
-			this.sendReply('/om - Provides links to information on the Other Metagames.');
-			this.sendReply('!om - Show everyone that information. Requires: + % @ & ~');
-		}
-		if (target === 'all' || target === 'learn' || target === 'learnset' || target === 'learnall') {
-			matched = true;
-			this.sendReply('/learn [pokemon], [move, move, ...] - Displays how a Pokemon can learn the given moves, if it can at all.');
-			this.sendReply('!learn [pokemon], [move, move, ...] - Show everyone that information. Requires: + % @ & ~');
-		}
-		if (target === 'all' || target === 'calc' || target === 'caclulator') {
-			matched = true;
-			this.sendReply('/calc - Provides a link to a damage calculator');
-			this.sendReply('!calc - Shows everyone a link to a damage calculator. Requires: + % @ & ~');
-		}
-		if (target === 'all' || target === 'blockchallenges' || target === 'away' || target === 'idle') {
-			matched = true;
-			this.sendReply('/away - Blocks challenges so no one can challenge you. Deactivate it with /back.');
-		}
-		if (target === 'all' || target === 'allowchallenges' || target === 'back') {
-			matched = true;
-			this.sendReply('/back - Unlocks challenges so you can be challenged again. Deactivate it with /away.');
-		}
-		if (target === 'all' || target === 'faq') {
-			matched = true;
-			this.sendReply('/faq [theme] - Provides a link to the FAQ. Add deviation, doubles, randomcap, restart, or staff for a link to these questions. Add all for all of them.');
-			this.sendReply('!faq [theme] - Shows everyone a link to the FAQ. Add deviation, doubles, randomcap, restart, or staff for a link to these questions. Add all for all of them. Requires: + % @ & ~');
-		}
-		if (target === 'all' || target === 'highlight') {
-			matched = true;
-			this.sendReply('Set up highlights:');
-			this.sendReply('/highlight add, word - add a new word to the highlight list.');
-			this.sendReply('/highlight list - list all words that currently highlight you.');
-			this.sendReply('/highlight delete, word - delete a word from the highlight list.');
-			this.sendReply('/highlight delete - clear the highlight list');
-		}
-		if (target === 'all' || target === 'timestamps') {
-			matched = true;
-			this.sendReply('Set your timestamps preference:');
-			this.sendReply('/timestamps [all|lobby|pms], [minutes|seconds|off]');
-			this.sendReply('all - change all timestamps preferences, lobby - change only lobby chat preferences, pms - change only PM preferences');
-			this.sendReply('off - set timestamps off, minutes - show timestamps of the form [hh:mm], seconds - show timestamps of the form [hh:mm:ss]');
-		}
-		if (target === 'all' || target === 'effectiveness' || target === 'matchup' || target === 'eff' || target === 'type') {
-			matched = true;
-			this.sendReply('/effectiveness OR /matchup OR /eff OR /type [attack], [defender] - Provides the effectiveness of a move or type on another type or a Pokémon.');
-			this.sendReply('!effectiveness OR /matchup OR !eff OR !type [attack], [defender] - Shows everyone the effectiveness of a move or type on another type or a Pokémon.');
-		}
-		if (target === 'all' || target === 'dexsearch' || target === 'dsearch') {
-			matched = true;
-			this.sendReply('/dexsearch [type], [move], [move], ... - Searches for Pokemon that fulfill the selected criteria.');
-			this.sendReply('Search categories are: type, tier, color, moves, ability, gen.');
-			this.sendReply('Valid colors are: green, red, blue, white, brown, yellow, purple, pink, gray and black.');
-			this.sendReply('Valid tiers are: Uber/OU/BL/LC/CAP.');
-			this.sendReply('Types must be followed by " type", e.g., "dragon type".');
-			this.sendReply('Parameters can be excluded through the use of "!", e.g., "!water type" excludes all water types.');
-			this.sendReply('The parameter "mega" can be added to search for Mega Evolutions only.');
-			this.sendReply('The order of the parameters does not matter.');
-		}
-		if (target === 'all' || target === 'dice' || target === 'roll') {
-			matched = true;
-			this.sendReply('/dice [optional max number] - Randomly picks a number between 1 and 6, or between 1 and the number you choose.');
-			this.sendReply('/dice [number of dice]d[number of sides] - Simulates rolling a number of dice, e.g., /dice 2d4 simulates rolling two 4-sided dice.');
-		}
-		if (target === 'all' || target === 'join') {
-			matched = true;
-			this.sendReply('/join [roomname] - Attempts to join the room [roomname].');
-		}
-		if (target === 'all' || target === 'ignore') {
-			matched = true;
-			this.sendReply('/ignore [user] - Ignores all messages from the user [user].');
-			this.sendReply('Note that staff messages cannot be ignored.');
-		}
-		if (target === 'all' || target === 'invite') {
-			matched = true;
-			this.sendReply('/invite [username], [roomname] - Invites the player [username] to join the room [roomname].');
-		}
-		if (target === '%' || target === 'lock' || target === 'l') {
-			matched = true;
-			this.sendReply('/lock OR /l [username], [reason] - Locks the user from talking in all chats. Requires: % @ & ~');
-		}
-		if (target === '%' || target === 'unlock') {
-			matched = true;
-			this.sendReply('/unlock [username] - Unlocks the user. Requires: % @ & ~');
-		}
-		if (target === '%' || target === 'redirect' || target === 'redir') {
-			matched = true;
-			this.sendReply('/redirect OR /redir [username], [roomname] - Attempts to redirect the user [username] to the room [roomname]. Requires: % @ & ~');
-		}
-		if (target === '%' || target === 'modnote') {
-			matched = true;
-			this.sendReply('/modnote [note] - Adds a moderator note that can be read through modlog. Requires: % @ & ~');
-		}
-		if (target === '%' || target === 'altcheck' || target === 'alt' || target === 'alts' || target === 'getalts') {
-			matched = true;
-			this.sendReply('/alts OR /altcheck OR /alt OR /getalts [username] - Get a user\'s alts. Requires: % @ & ~');
-		}
-		if (target === '%' || target === 'forcerename' || target === 'fr') {
-			matched = true;
-			this.sendReply('/forcerename OR /fr [username], [reason] - Forcibly change a user\'s name and shows them the [reason]. Requires: % @ & ~');
-		}
-		if (target === '@' || target === 'roomban' || target === 'rb') {
-			matched = true;
-			this.sendReply('/roomban [username] - Bans the user from the room you are in. Requires: @ & ~');
-		}
-		if (target === '@' || target === 'roomunban') {
-			matched = true;
-			this.sendReply('/roomunban [username] - Unbans the user from the room you are in. Requires: @ & ~');
-		}
-		if (target === '@' || target === 'ban' || target === 'b') {
-			matched = true;
-			this.sendReply('/ban OR /b [username], [reason] - Kick user from all rooms and ban user\'s IP address with reason. Requires: @ & ~');
-		}
-		if (target === '&' || target === 'banip') {
-			matched = true;
-			this.sendReply('/banip [ip] - Kick users on this IP or IP range from all rooms and bans it. Accepts wildcards to ban ranges. Requires: & ~');
-		}
-		if (target === '@' || target === 'unban') {
-			matched = true;
-			this.sendReply('/unban [username] - Unban a user. Requires: @ & ~');
-		}
-		if (target === '@' || target === 'unbanall') {
-			matched = true;
-			this.sendReply('/unbanall - Unban all IP addresses. Requires: @ & ~');
-		}
-		if (target === '%' || target === 'modlog') {
-			matched = true;
-			this.sendReply('/modlog [roomid|all], [n] - Roomid defaults to current room. If n is a number or omitted, display the last n lines of the moderator log. Defaults to 15. If n is not a number, search the moderator log for "n" on room\'s log [roomid]. If you set [all] as [roomid], searches for "n" on all rooms\'s logs. Requires: % @ & ~');
-		}
-		if (target === "%" || target === 'kickbattle ') {
-			matched = true;
-			this.sendReply('/kickbattle [username], [reason] - Kicks an user from a battle with reason. Requires: % @ & ~');
-		}
-		if (target === "%" || target === 'warn' || target === 'k') {
-			matched = true;
-			this.sendReply('/warn OR /k [username], [reason] - Warns a user showing them the Pokemon Showdown Rules and [reason] in an overlay. Requires: % @ & ~');
-		}
-		if (target === '%' || target === 'mute' || target === 'm') {
-			matched = true;
-			this.sendReply('/mute OR /m [username], [reason] - Mutes a user with reason for 7 minutes. Requires: % @ & ~');
-		}
-		if (target === '%' || target === 'hourmute' || target === 'hm') {
-			matched = true;
-			this.sendReply('/hourmute OR /hm [username], [reason] - Mutes a user with reason for an hour. Requires: % @ & ~');
-		}
-		if (target === '%' || target === 'unmute' || target === 'um') {
-			matched = true;
-			this.sendReply('/unmute [username] - Removes mute from user. Requires: % @ & ~');
-		}
-		if (target === '&' || target === 'promote') {
-			matched = true;
-			this.sendReply('/promote [username], [group] - Promotes the user to the specified group or next ranked group. Requires: & ~');
-		}
-		if (target === '&' || target === 'demote') {
-			matched = true;
-			this.sendReply('/demote [username], [group] - Demotes the user to the specified group or previous ranked group. Requires: & ~');
-		}
-		if (target === '&' || target === 'forcetie') {
-			matched = true;
-			this.sendReply('/forcetie - Forces the current match to tie. Requires: & ~');
-		}
-		if (target === '&' || target === 'declare') {
-			matched = true;
-			this.sendReply('/declare [message] - Anonymously announces a message. Requires: & ~');
-		}
-		if (target === '~' || target === 'chatdeclare' || target === 'cdeclare') {
-			matched = true;
-			this.sendReply('/cdeclare [message] - Anonymously announces a message to all chatrooms on the server. Requires: ~');
-		}
-		if (target === '~' || target === 'globaldeclare' || target === 'gdeclare') {
-			matched = true;
-			this.sendReply('/globaldeclare [message] - Anonymously announces a message to every room on the server. Requires: ~');
-		}
-		if (target === '%' || target === 'announce' || target === 'wall') {
-			matched = true;
-			this.sendReply('/announce OR /wall [message] - Makes an announcement. Requires: % @ & ~');
-		}
-		if (target === '@' || target === 'modchat') {
-			matched = true;
-			this.sendReply('/modchat [off/autoconfirmed/+/%/@/&/~] - Set the level of moderated chat. Requires: @ for off/autoconfirmed/+ options, & ~ for all the options');
-		}
-		if (target === '~' || target === 'hotpatch') {
-			matched = true;
-			this.sendReply('Hot-patching the game engine allows you to update parts of Showdown without interrupting currently-running battles. Requires: ~');
-			this.sendReply('Hot-patching has greater memory requirements than restarting.');
-			this.sendReply('/hotpatch chat - reload chat-commands.js');
-			this.sendReply('/hotpatch battles - spawn new simulator processes');
-			this.sendReply('/hotpatch formats - reload the tools.js tree, rebuild and rebroad the formats list, and also spawn new simulator processes');
-		}
-		if (target === '~' || target === 'lockdown') {
-			matched = true;
-			this.sendReply('/lockdown - locks down the server, which prevents new battles from starting so that the server can eventually be restarted. Requires: ~');
-		}
-		if (target === '~' || target === 'kill') {
-			matched = true;
-			this.sendReply('/kill - kills the server. Can\'t be done unless the server is in lockdown state. Requires: ~');
-		}
-		if (target === '~' || target === 'loadbanlist') {
-			matched = true;
-			this.sendReply('/loadbanlist - Loads the bans located at ipbans.txt. The command is executed automatically at startup. Requires: ~');
-		}
-		if (target === '~' || target === 'makechatroom') {
-			matched = true;
-			this.sendReply('/makechatroom [roomname] - Creates a new room named [roomname]. Requires: ~');
-		}
-		if (target === '~' || target === 'deregisterchatroom') {
-			matched = true;
-			this.sendReply('/deregisterchatroom [roomname] - Deletes room [roomname] after the next server restart. Requires: ~');
-		}
-		if (target === '~' || target === 'roomowner') {
-			matched = true;
-			this.sendReply('/roomowner [username] - Appoints [username] as a room owner. Removes official status. Requires: ~');
-		}
-		if (target === '~' || target === 'roomdeowner') {
-			matched = true;
-			this.sendReply('/roomdeowner [username] - Removes [username]\'s status as a room owner. Requires: ~');
-		}
-		if (target === '~' || target === 'privateroom') {
-			matched = true;
-			this.sendReply('/privateroom [on/off] - Makes or unmakes a room private. Requires: ~');
-		}
-		if (target === 'all' || target === 'help' || target === 'h' || target === '?' || target === 'commands') {
-			matched = true;
-			this.sendReply('/help OR /h OR /? - Gives you help.');
-		}
-		if (!target) {
-			this.sendReply('COMMANDS: /msg, /reply, /ignore, /ip, /rating, /nick, /avatar, /rooms, /whois, /help, /away, /back, /timestamps, /highlight');
-			this.sendReply('INFORMATIONAL COMMANDS: /data, /dexsearch, /groups, /opensource, /avatars, /faq, /rules, /intro, /tiers, /othermetas, /learn, /analysis, /calc (replace / with ! to broadcast. (Requires: + % @ & ~))');
-			this.sendReply('For details on all room commands, use /roomhelp');
-			this.sendReply('For details on all commands, use /help all');
-			if (user.group !== config.groupsranking[0]) {
-				this.sendReply('DRIVER COMMANDS: /mute, /unmute, /announce, /modlog, /forcerename, /alts');
-				this.sendReply('MODERATOR COMMANDS: /ban, /unban, /unbanall, /ip, /redirect, /kick');
-				this.sendReply('LEADER COMMANDS: /promote, /demote, /forcewin, /forcetie, /declare');
-				this.sendReply('For details on all moderator commands, use /help @');
-			}
-			this.sendReply('For details of a specific command, use something like: /help data');
-		} else if (!matched) {
-			this.sendReply('The command "/'+target+'" was not found. Try /help for general help');
-		}
->>>>>>> d1dedfbc
 	},
 
 	raven: 'Raven',
@@ -2027,4 +1709,321 @@
         		'<b>Ace: </b>Greninja<br />' +
         		'<b>Catchphrase: </b>Perfection requires Adaptation.</center>');
     },
+
+	commands: 'help',
+	h: 'help',
+	'?': 'help',
+	help: function(target, room, user) {
+		target = target.toLowerCase();
+		var matched = false;
+		if (target === 'all' || target === 'msg' || target === 'pm' || target === 'whisper' || target === 'w') {
+			matched = true;
+			this.sendReply('/msg OR /whisper OR /w [username], [message] - Send a private message.');
+		}
+		if (target === 'all' || target === 'r' || target === 'reply') {
+			matched = true;
+			this.sendReply('/reply OR /r [message] - Send a private message to the last person you received a message from, or sent a message to.');
+		}
+		if (target === 'all' || target === 'getip' || target === 'ip') {
+			matched = true;
+			this.sendReply('/ip - Get your own IP address.');
+			this.sendReply('/ip [username] - Get a user\'s IP address. Requires: @ & ~');
+		}
+		if (target === 'all' || target === 'rating' || target === 'ranking' || target === 'rank' || target === 'ladder') {
+			matched = true;
+			this.sendReply('/rating - Get your own rating.');
+			this.sendReply('/rating [username] - Get user\'s rating.');
+		}
+		if (target === 'all' || target === 'nick') {
+			matched = true;
+			this.sendReply('/nick [new username] - Change your username.');
+		}
+		if (target === 'all' || target === 'avatar') {
+			matched = true;
+			this.sendReply('/avatar [new avatar number] - Change your trainer sprite.');
+		}
+		if (target === 'all' || target === 'rooms') {
+			matched = true;
+			this.sendReply('/rooms [username] - Show what rooms a user is in.');
+		}
+		if (target === 'all' || target === 'whois') {
+			matched = true;
+			this.sendReply('/whois [username] - Get details on a username: group, and rooms.');
+		}
+		if (target === 'all' || target === 'data') {
+			matched = true;
+			this.sendReply('/data [pokemon/item/move/ability] - Get details on this pokemon/item/move/ability.');
+			this.sendReply('!data [pokemon/item/move/ability] - Show everyone these details. Requires: + % @ & ~');
+		}
+		if (target === "all" || target === 'analysis') {
+			matched = true;
+			this.sendReply('/analysis [pokemon], [generation] - Links to the Smogon University analysis for this Pokemon in the given generation.');
+			this.sendReply('!analysis [pokemon], [generation] - Shows everyone this link. Requires: + % @ & ~');
+		}
+		if (target === 'all' || target === 'groups') {
+			matched = true;
+			this.sendReply('/groups - Explains what the + % @ & next to people\'s names mean.');
+			this.sendReply('!groups - Show everyone that information. Requires: + % @ & ~');
+		}
+		if (target === 'all' || target === 'opensource') {
+			matched = true;
+			this.sendReply('/opensource - Links to PS\'s source code repository.');
+			this.sendReply('!opensource - Show everyone that information. Requires: + % @ & ~');
+		}
+		if (target === 'all' || target === 'avatars') {
+			matched = true;
+			this.sendReply('/avatars - Explains how to change avatars.');
+			this.sendReply('!avatars - Show everyone that information. Requires: + % @ & ~');
+		}
+		if (target === 'all' || target === 'intro') {
+			matched = true;
+			this.sendReply('/intro - Provides an introduction to competitive pokemon.');
+			this.sendReply('!intro - Show everyone that information. Requires: + % @ & ~');
+		}
+		if (target === 'all' || target === 'cap') {
+			matched = true;
+			this.sendReply('/cap - Provides an introduction to the Create-A-Pokemon project.');
+			this.sendReply('!cap - Show everyone that information. Requires: + % @ & ~');
+		}
+		if (target === 'all' || target === 'om') {
+			matched = true;
+			this.sendReply('/om - Provides links to information on the Other Metagames.');
+			this.sendReply('!om - Show everyone that information. Requires: + % @ & ~');
+		}
+		if (target === 'all' || target === 'learn' || target === 'learnset' || target === 'learnall') {
+			matched = true;
+			this.sendReply('/learn [pokemon], [move, move, ...] - Displays how a Pokemon can learn the given moves, if it can at all.');
+			this.sendReply('!learn [pokemon], [move, move, ...] - Show everyone that information. Requires: + % @ & ~');
+		}
+		if (target === 'all' || target === 'calc' || target === 'caclulator') {
+			matched = true;
+			this.sendReply('/calc - Provides a link to a damage calculator');
+			this.sendReply('!calc - Shows everyone a link to a damage calculator. Requires: + % @ & ~');
+		}
+		if (target === 'all' || target === 'blockchallenges' || target === 'away' || target === 'idle') {
+			matched = true;
+			this.sendReply('/away - Blocks challenges so no one can challenge you. Deactivate it with /back.');
+		}
+		if (target === 'all' || target === 'allowchallenges' || target === 'back') {
+			matched = true;
+			this.sendReply('/back - Unlocks challenges so you can be challenged again. Deactivate it with /away.');
+		}
+		if (target === 'all' || target === 'faq') {
+			matched = true;
+			this.sendReply('/faq [theme] - Provides a link to the FAQ. Add deviation, doubles, randomcap, restart, or staff for a link to these questions. Add all for all of them.');
+			this.sendReply('!faq [theme] - Shows everyone a link to the FAQ. Add deviation, doubles, randomcap, restart, or staff for a link to these questions. Add all for all of them. Requires: + % @ & ~');
+		}
+		if (target === 'all' || target === 'highlight') {
+			matched = true;
+			this.sendReply('Set up highlights:');
+			this.sendReply('/highlight add, word - add a new word to the highlight list.');
+			this.sendReply('/highlight list - list all words that currently highlight you.');
+			this.sendReply('/highlight delete, word - delete a word from the highlight list.');
+			this.sendReply('/highlight delete - clear the highlight list');
+		}
+		if (target === 'all' || target === 'timestamps') {
+			matched = true;
+			this.sendReply('Set your timestamps preference:');
+			this.sendReply('/timestamps [all|lobby|pms], [minutes|seconds|off]');
+			this.sendReply('all - change all timestamps preferences, lobby - change only lobby chat preferences, pms - change only PM preferences');
+			this.sendReply('off - set timestamps off, minutes - show timestamps of the form [hh:mm], seconds - show timestamps of the form [hh:mm:ss]');
+		}
+		if (target === 'all' || target === 'effectiveness' || target === 'matchup' || target === 'eff' || target === 'type') {
+			matched = true;
+			this.sendReply('/effectiveness OR /matchup OR /eff OR /type [attack], [defender] - Provides the effectiveness of a move or type on another type or a Pokémon.');
+			this.sendReply('!effectiveness OR /matchup OR !eff OR !type [attack], [defender] - Shows everyone the effectiveness of a move or type on another type or a Pokémon.');
+		}
+		if (target === 'all' || target === 'dexsearch' || target === 'dsearch') {
+			matched = true;
+			this.sendReply('/dexsearch [type], [move], [move], ... - Searches for Pokemon that fulfill the selected criteria.');
+			this.sendReply('Search categories are: type, tier, color, moves, ability, gen.');
+			this.sendReply('Valid colors are: green, red, blue, white, brown, yellow, purple, pink, gray and black.');
+			this.sendReply('Valid tiers are: Uber/OU/BL/LC/CAP.');
+			this.sendReply('Types must be followed by " type", e.g., "dragon type".');
+			this.sendReply('Parameters can be excluded through the use of "!", e.g., "!water type" excludes all water types.');
+			this.sendReply('The parameter "mega" can be added to search for Mega Evolutions only.');
+			this.sendReply('The order of the parameters does not matter.');
+		}
+		if (target === 'all' || target === 'dice' || target === 'roll') {
+			matched = true;
+			this.sendReply('/dice [optional max number] - Randomly picks a number between 1 and 6, or between 1 and the number you choose.');
+			this.sendReply('/dice [number of dice]d[number of sides] - Simulates rolling a number of dice, e.g., /dice 2d4 simulates rolling two 4-sided dice.');
+		}
+		if (target === 'all' || target === 'join') {
+			matched = true;
+			this.sendReply('/join [roomname] - Attempts to join the room [roomname].');
+		}
+		if (target === 'all' || target === 'ignore') {
+			matched = true;
+			this.sendReply('/ignore [user] - Ignores all messages from the user [user].');
+			this.sendReply('Note that staff messages cannot be ignored.');
+		}
+		if (target === 'all' || target === 'invite') {
+			matched = true;
+			this.sendReply('/invite [username], [roomname] - Invites the player [username] to join the room [roomname].');
+		}
+		if (target === '%' || target === 'lock' || target === 'l') {
+			matched = true;
+			this.sendReply('/lock OR /l [username], [reason] - Locks the user from talking in all chats. Requires: % @ & ~');
+		}
+		if (target === '%' || target === 'unlock') {
+			matched = true;
+			this.sendReply('/unlock [username] - Unlocks the user. Requires: % @ & ~');
+		}
+		if (target === '%' || target === 'redirect' || target === 'redir') {
+			matched = true;
+			this.sendReply('/redirect OR /redir [username], [roomname] - Attempts to redirect the user [username] to the room [roomname]. Requires: % @ & ~');
+		}
+		if (target === '%' || target === 'modnote') {
+			matched = true;
+			this.sendReply('/modnote [note] - Adds a moderator note that can be read through modlog. Requires: % @ & ~');
+		}
+		if (target === '%' || target === 'altcheck' || target === 'alt' || target === 'alts' || target === 'getalts') {
+			matched = true;
+			this.sendReply('/alts OR /altcheck OR /alt OR /getalts [username] - Get a user\'s alts. Requires: % @ & ~');
+		}
+		if (target === '%' || target === 'forcerename' || target === 'fr') {
+			matched = true;
+			this.sendReply('/forcerename OR /fr [username], [reason] - Forcibly change a user\'s name and shows them the [reason]. Requires: % @ & ~');
+		}
+		if (target === '@' || target === 'roomban' || target === 'rb') {
+			matched = true;
+			this.sendReply('/roomban [username] - Bans the user from the room you are in. Requires: @ & ~');
+		}
+		if (target === '@' || target === 'roomunban') {
+			matched = true;
+			this.sendReply('/roomunban [username] - Unbans the user from the room you are in. Requires: @ & ~');
+		}
+		if (target === '@' || target === 'ban' || target === 'b') {
+			matched = true;
+			this.sendReply('/ban OR /b [username], [reason] - Kick user from all rooms and ban user\'s IP address with reason. Requires: @ & ~');
+		}
+		if (target === '&' || target === 'banip') {
+			matched = true;
+			this.sendReply('/banip [ip] - Kick users on this IP or IP range from all rooms and bans it. Accepts wildcards to ban ranges. Requires: & ~');
+		}
+		if (target === '@' || target === 'unban') {
+			matched = true;
+			this.sendReply('/unban [username] - Unban a user. Requires: @ & ~');
+		}
+		if (target === '@' || target === 'unbanall') {
+			matched = true;
+			this.sendReply('/unbanall - Unban all IP addresses. Requires: @ & ~');
+		}
+		if (target === '%' || target === 'modlog') {
+			matched = true;
+			this.sendReply('/modlog [roomid|all], [n] - Roomid defaults to current room. If n is a number or omitted, display the last n lines of the moderator log. Defaults to 15. If n is not a number, search the moderator log for "n" on room\'s log [roomid]. If you set [all] as [roomid], searches for "n" on all rooms\'s logs. Requires: % @ & ~');
+		}
+		if (target === "%" || target === 'kickbattle ') {
+			matched = true;
+			this.sendReply('/kickbattle [username], [reason] - Kicks an user from a battle with reason. Requires: % @ & ~');
+		}
+		if (target === "%" || target === 'warn' || target === 'k') {
+			matched = true;
+			this.sendReply('/warn OR /k [username], [reason] - Warns a user showing them the Pokemon Showdown Rules and [reason] in an overlay. Requires: % @ & ~');
+		}
+		if (target === '%' || target === 'mute' || target === 'm') {
+			matched = true;
+			this.sendReply('/mute OR /m [username], [reason] - Mutes a user with reason for 7 minutes. Requires: % @ & ~');
+		}
+		if (target === '%' || target === 'hourmute' || target === 'hm') {
+			matched = true;
+			this.sendReply('/hourmute OR /hm [username], [reason] - Mutes a user with reason for an hour. Requires: % @ & ~');
+		}
+		if (target === '%' || target === 'unmute' || target === 'um') {
+			matched = true;
+			this.sendReply('/unmute [username] - Removes mute from user. Requires: % @ & ~');
+		}
+		if (target === '&' || target === 'promote') {
+			matched = true;
+			this.sendReply('/promote [username], [group] - Promotes the user to the specified group or next ranked group. Requires: & ~');
+		}
+		if (target === '&' || target === 'demote') {
+			matched = true;
+			this.sendReply('/demote [username], [group] - Demotes the user to the specified group or previous ranked group. Requires: & ~');
+		}
+		if (target === '&' || target === 'forcetie') {
+			matched = true;
+			this.sendReply('/forcetie - Forces the current match to tie. Requires: & ~');
+		}
+		if (target === '&' || target === 'declare') {
+			matched = true;
+			this.sendReply('/declare [message] - Anonymously announces a message. Requires: & ~');
+		}
+		if (target === '~' || target === 'chatdeclare' || target === 'cdeclare') {
+			matched = true;
+			this.sendReply('/cdeclare [message] - Anonymously announces a message to all chatrooms on the server. Requires: ~');
+		}
+		if (target === '~' || target === 'globaldeclare' || target === 'gdeclare') {
+			matched = true;
+			this.sendReply('/globaldeclare [message] - Anonymously announces a message to every room on the server. Requires: ~');
+		}
+		if (target === '%' || target === 'announce' || target === 'wall') {
+			matched = true;
+			this.sendReply('/announce OR /wall [message] - Makes an announcement. Requires: % @ & ~');
+		}
+		if (target === '@' || target === 'modchat') {
+			matched = true;
+			this.sendReply('/modchat [off/autoconfirmed/+/%/@/&/~] - Set the level of moderated chat. Requires: @ for off/autoconfirmed/+ options, & ~ for all the options');
+		}
+		if (target === '~' || target === 'hotpatch') {
+			matched = true;
+			this.sendReply('Hot-patching the game engine allows you to update parts of Showdown without interrupting currently-running battles. Requires: ~');
+			this.sendReply('Hot-patching has greater memory requirements than restarting.');
+			this.sendReply('/hotpatch chat - reload chat-commands.js');
+			this.sendReply('/hotpatch battles - spawn new simulator processes');
+			this.sendReply('/hotpatch formats - reload the tools.js tree, rebuild and rebroad the formats list, and also spawn new simulator processes');
+		}
+		if (target === '~' || target === 'lockdown') {
+			matched = true;
+			this.sendReply('/lockdown - locks down the server, which prevents new battles from starting so that the server can eventually be restarted. Requires: ~');
+		}
+		if (target === '~' || target === 'kill') {
+			matched = true;
+			this.sendReply('/kill - kills the server. Can\'t be done unless the server is in lockdown state. Requires: ~');
+		}
+		if (target === '~' || target === 'loadbanlist') {
+			matched = true;
+			this.sendReply('/loadbanlist - Loads the bans located at ipbans.txt. The command is executed automatically at startup. Requires: ~');
+		}
+		if (target === '~' || target === 'makechatroom') {
+			matched = true;
+			this.sendReply('/makechatroom [roomname] - Creates a new room named [roomname]. Requires: ~');
+		}
+		if (target === '~' || target === 'deregisterchatroom') {
+			matched = true;
+			this.sendReply('/deregisterchatroom [roomname] - Deletes room [roomname] after the next server restart. Requires: ~');
+		}
+		if (target === '~' || target === 'roomowner') {
+			matched = true;
+			this.sendReply('/roomowner [username] - Appoints [username] as a room owner. Removes official status. Requires: ~');
+		}
+		if (target === '~' || target === 'roomdeowner') {
+			matched = true;
+			this.sendReply('/roomdeowner [username] - Removes [username]\'s status as a room owner. Requires: ~');
+		}
+		if (target === '~' || target === 'privateroom') {
+			matched = true;
+			this.sendReply('/privateroom [on/off] - Makes or unmakes a room private. Requires: ~');
+		}
+		if (target === 'all' || target === 'help' || target === 'h' || target === '?' || target === 'commands') {
+			matched = true;
+			this.sendReply('/help OR /h OR /? - Gives you help.');
+		}
+		if (!target) {
+			this.sendReply('COMMANDS: /msg, /reply, /ignore, /ip, /rating, /nick, /avatar, /rooms, /whois, /help, /away, /back, /timestamps, /highlight');
+			this.sendReply('INFORMATIONAL COMMANDS: /data, /dexsearch, /groups, /opensource, /avatars, /faq, /rules, /intro, /tiers, /othermetas, /learn, /analysis, /calc (replace / with ! to broadcast. (Requires: + % @ & ~))');
+			this.sendReply('For details on all room commands, use /roomhelp');
+			this.sendReply('For details on all commands, use /help all');
+			if (user.group !== config.groupsranking[0]) {
+				this.sendReply('DRIVER COMMANDS: /mute, /unmute, /announce, /modlog, /forcerename, /alts');
+				this.sendReply('MODERATOR COMMANDS: /ban, /unban, /unbanall, /ip, /redirect, /kick');
+				this.sendReply('LEADER COMMANDS: /promote, /demote, /forcewin, /forcetie, /declare');
+				this.sendReply('For details on all moderator commands, use /help @');
+			}
+			this.sendReply('For details of a specific command, use something like: /help data');
+		} else if (!matched) {
+			this.sendReply('The command "/'+target+'" was not found. Try /help for general help');
+		}
+	},
 };