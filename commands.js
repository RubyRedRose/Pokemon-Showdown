/**

 * System commands
 * Pokemon Showdown - http://pokemonshowdown.com/
 *
 * These are system commands - commands required for Pokemon Showdown
 * to run. A lot of these are sent by the client.
 *
 * If you'd like to modify commands, please go to config/commands.js,
 * which also teaches you how to use commands.
 *
 * @license MIT license
 */
var bank = exports.bank = {
			bucks: function(uid, amount, take) {

 
						var data = fs.readFileSync('config/money.csv','utf8')
				var match = false;
				var money = 0;
				var row = (''+data).split("\n");
				var line = '';
				for (var i = row.length; i > -1; i--) {
					if (!row[i]) continue;
					var parts = row[i].split(",");
					var userid = toUserid(parts[0]);
					if (uid.userid == userid) {
						var x = Number(parts[1]);
						var money = x;
						match = true;
						if (match === true) {
							line = line + row[i];
							break;
						}
					}
				}
				uid.money = money;
				if (take === true){if (amount <= uid.money){
				uid.money = uid.money - amount; take = false;}
				else return false;
				}
				else {uid.money = uid.money + amount;}
				if (match === true) {
					var re = new RegExp(line,"g");
					fs.readFile('config/money.csv', 'utf8', function (err,data) {
					if (err) {
						return console.log(err);
					}
					var result = data.replace(re, uid.userid+','+uid.money);
					fs.writeFile('config/money.csv', result, 'utf8', function (err) {
						if (err) return console.log(err);
					});
					});
				} else {
					var log = fs.createWriteStream('config/money.csv', {'flags': 'a'});
					log.write("\n"+uid.userid+','+uid.money);
				}
				return true;
				},
				
	    coins: function(uid, amount, take) {

	    var lore = fs.readFileSync('config/coins.csv','utf8')
                var match = false;
                var coins = 0;
                var spag = (''+lore).split("\n");
                var hetti = '';
                for (var i = spag.length; i > -1; i--) {
                    if (!spag[i]) continue;
                    var parts = spag[i].split(",");
                    var userid = toUserid(parts[0]);
					if (uid.userid == userid) {
                        var x = Number(parts[1]);
                        var coins = x;
                        match = true;
                        if (match === true) {
                            hetti = hetti + spag[i];
                            break;
                        }
                    }
                }
                uid.coins = coins;
						if (take === true){if (amount <= uid.coins){
				uid.coins = uid.coins - amount; take = false;}
				else return false;
				}
				else {uid.coins = uid.coins + amount;}
				
                if (match === true) {
                    var be = new RegExp(hetti,"g");
                    fs.readFile('config/coins.csv', 'utf8', function (err,lore) {
                        if (err) {
                            return console.log(err);
                        }
                        var result = lore.replace(be, uid.userid+','+uid.coins);
                        fs.writeFile('config/coins.csv', result, 'utf8', function (err) {
                            if (err) return console.log(err);
                        });
                    });
                } else {
                    var log = fs.createWriteStream('config/coins.csv', {'flags': 'a'});
                    log.write("\n"+uid.userid+','+uid.coins);
                } return true;
		}


	}
var crypto = require('crypto');
var poofeh = true;
var ipbans = fs.createWriteStream('config/ipbans.txt', {'flags': 'a'});
var logeval = fs.createWriteStream('logs/eval.txt', {'flags': 'a'});
var inShop = ['symbol', 'custom', 'animated', 'room', 'trainer', 'fix', 'declare'];
var closeShop = false;
var closedShop = 0;
var avatar = fs.createWriteStream('config/avatars.csv', {'flags': 'a'}); // for /customavatar
//spamroom
if (typeof spamroom == "undefined") {
        spamroom = new Object();
}
if (!Rooms.rooms.spamroom) {
        Rooms.rooms.spamroom = new Rooms.ChatRoom("spamroom", "spamroom");
        Rooms.rooms.spamroom.isPrivate = true;
}
if (typeof tells === 'undefined') {
	tells = {};
}

const MAX_REASON_LENGTH = 300;

var commands = exports.commands = {



	createpoints: function(target, room, user, connection) {
		if(!user.can('hotpatch')) return this.sendReply('You do not have enough authority to do this.');
		fs.exists('config/money.csv', function (exists) {
			if(exists){
				return connection.sendTo(room, 'Since this file already exists, you cannot do this.');
			} else {
				fs.writeFile('config/money.csv', 'blakjack,1e+999', function (err) {
					if (err) throw err;
					console.log('config/money.csv created.');
					connection.sendTo(room, 'config/money.csv created.');
				});
			}
		});
	},


	createcoins: function(target, room, user, connection) {
		if (!user.can('hotpatch')) return this.sendReply('You do not have enough authority to do this.');
		fs.exists('config/coins.csv', function (exists) {
			if (exists) {
				return connection.sendTo(room, 'This file already exists so you do not need to create it again.')
			} else {
				fs.writeFile('config/coins.csv', 'blakjack,1e+999', function (err) {
					if (err) throw err;
					console.log('config/coins.csv created.');
					connection.sendTo(room, 'config/coins.csv created,');
				});
			}
		});
	},

	

	/*********************************************************
	 * Money                                     
	 *********************************************************/

	bp: 'atm',
	wallet: 'atm',
	satchel: 'atm',
	fannypack: 'atm',
	purse: 'atm',
	bag: 'atm',
	atm: function(target, room, user, connection, cmd) {
	if (!this.canBroadcast()) return;
	var cMatch = false;
	var mMatch = false;
	var money = 0;
	var coins = 0;
	var total = '';
	if (!target) {
	var data = fs.readFileSync('config/money.csv','utf8')
		var row = (''+data).split("\n");
		for (var i = row.length; i > -1; i--) {
			if (!row[i]) continue;
			var parts = row[i].split(",");
			var userid = toUserid(parts[0]);
			if (user.userid == userid) {
			var x = Number(parts[1]);
			var money = x;
			mMatch = true;
			if (mMatch === true) {
				break;
			}
			}
		}
		if (mMatch === true) {
			var p = 'bucks';
			if (money < 2) p = 'buck';
			total += user.name + ' has ' + money + ' ' + p + '.<br />';
		}
		if (mMatch === false) {
			total += 'You have no bucks.<br />';
		}
		user.money = money;
		var data = fs.readFileSync('config/coins.csv','utf8')
		var row = (''+data).split("\n");
		for (var i = row.length; i > -1; i--) {
			if (!row[i]) continue;
			var parts = row[i].split(",");
			var userid = toUserid(parts[0]);
			if (user.userid == userid) {
			var x = Number(parts[1]);
			var coins = x;
			cMatch = true;
			if (cMatch === true) {
				break;
			}
			}
		}
		if (cMatch === true) {
			var p = 'coins';
			if (coins < 2) p = 'coin';
			total += user.name + ' has ' + coins + ' ' + p + '.'
		}
		if (cMatch === false) {
			total += 'You have no coins.'
		}
		user.coins = coins;
	} else {
		var data = fs.readFileSync('config/money.csv','utf8')
		target = this.splitTarget(target);
		var targetUser = this.targetUser;
		if (!targetUser) {
			return this.sendReply('User '+this.targetUsername+' not found.');
		}
		var money = 0;
		var row = (''+data).split("\n");
		for (var i = row.length; i > -1; i--) {
			if (!row[i]) continue;
			var parts = row[i].split(",");
			var userid = toUserid(parts[0]);
			if (targetUser.userid == userid || target == userid) {
			var x = Number(parts[1]);
			var money = x;
			mMatch = true;
			if (mMatch === true) {
				break;
			}
			}
		}
		if (mMatch === true) {
			var p = 'bucks';
			if (money < 2) p = 'buck';
			total += targetUser.name + ' has ' + money + ' ' + p + '.<br />';
		} 
		if (mMatch === false) {
			total += targetUser.name + ' has no bucks.<br />';
		}
		targetUser.money = money;
		var data = fs.readFileSync('config/coins.csv','utf8')
		var coins = 0;
		var row = (''+data).split("\n");
		for (var i = row.length; i > -1; i--) {
			if (!row[i]) continue;
			var parts = row[i].split(",");
			var userid = toUserid(parts[0]);
			if (targetUser.userid == userid || target == userid) {
			var x = Number(parts[1]);
			var coins = x;
			cMatch = true;
			if (cMatch === true) {
				break;
			}
			}
		}
		if (cMatch === true) {
			var p = 'coins';
			if (coins < 2) p = 'coin';
			total += targetUser.name + ' has ' + coins + ' ' + p + '.<br />';
		} 
		if (cMatch === false) {
			total += targetUser.name + ' has no coins.<br />';
		}
		targetUser.coins = coins;
	}
	return this.sendReplyBox(total);
	},

	awardbucks: 'givebucks',
	gb: 'givebucks',
	givebucks: function(target, room, user) {
		if(!user.can('hotpatch')) return this.sendReply('You do not have enough authority to do this.');
		if(!target) return this.parse('/help givebucks');
		if (target.indexOf(',') != -1) {
			var parts = target.split(',');
			parts[0] = this.splitTarget(parts[0]);
			var targetUser = this.targetUser;
		if (!targetUser) {
			return this.sendReply('User '+this.targetUsername+' not found.');
		}
		if (isNaN(parts[1])) {
			return this.sendReply('Very funny, now use a real number.');
		}
		var cleanedUp = parts[1].trim();
		var giveMoney = Number(cleanedUp);
		var data = fs.readFileSync('config/money.csv','utf8')
		var match = false;
		var money = 0;
		var line = '';
		var row = (''+data).split("\n");
		for (var i = row.length; i > -1; i--) {
			if (!row[i]) continue;
			var parts = row[i].split(",");
			var userid = toUserid(parts[0]);
			if (targetUser.userid == userid) {
			var x = Number(parts[1]);
			var money = x;
			match = true;
			if (match === true) {
				line = line + row[i];
				break;
			}
			}
		}
		targetUser.money = money;
		targetUser.money += giveMoney;
		if (match === true) {
			var re = new RegExp(line,"g");
			fs.readFile('config/money.csv', 'utf8', function (err,data) {
			if (err) {
				return console.log(err);
			}
			var result = data.replace(re, targetUser.userid+','+targetUser.money);
			fs.writeFile('config/money.csv', result, 'utf8', function (err) {
				if (err) return console.log(err);
			});
			});
		} else {
			var log = fs.createWriteStream('config/money.csv', {'flags': 'a'});
			log.write("\n"+targetUser.userid+','+targetUser.money);
		}
		var p = 'bucks';
		if (giveMoney < 2) p = 'buck';
		this.sendReply(targetUser.name + ' was given ' + giveMoney + ' ' + p + '. This user now has ' + targetUser.money + ' bucks.');
		targetUser.send(user.name + ' has given you ' + giveMoney + ' ' + p + '.');
		} else {
			return this.parse('/help givebucks');
		}
	},

	takebucks: 'removebucks',
	removebucks: function(target, room, user) {
		if(!user.can('hotpatch')) return this.sendReply('You do not have enough authority to do this.');
		if(!target) return this.parse('/help removebucks');
		if (target.indexOf(',') != -1) {
			var parts = target.split(',');
			parts[0] = this.splitTarget(parts[0]);
			var targetUser = this.targetUser;
		if (!targetUser) {
			return this.sendReply('User '+this.targetUsername+' not found.');
		}
		if (isNaN(parts[1])) {
			return this.sendReply('Very funny, now use a real number.');
		}
		var cleanedUp = parts[1].trim();
		var takeMoney = Number(cleanedUp);
		var data = fs.readFileSync('config/money.csv','utf8')
		var match = false;
		var money = 0;
		var line = '';
		var row = (''+data).split("\n");
		for (var i = row.length; i > -1; i--) {
			if (!row[i]) continue;
			var parts = row[i].split(",");
			var userid = toUserid(parts[0]);
			if (targetUser.userid == userid) {
			var x = Number(parts[1]);
			var money = x;
			match = true;
			if (match === true) {
				line = line + row[i];
				break;
			}
			}
		}
		targetUser.money = money;
		targetUser.money -= takeMoney;
		if (match === true) {
			var re = new RegExp(line,"g");
			fs.readFile('config/money.csv', 'utf8', function (err,data) {
			if (err) {
				return console.log(err);
			}
			var result = data.replace(re, targetUser.userid+','+targetUser.money);
			fs.writeFile('config/money.csv', result, 'utf8', function (err) {
				if (err) return console.log(err);
			});
			});
		} else {
			var log = fs.createWriteStream('config/money.csv', {'flags': 'a'});
			log.write("\n"+targetUser.userid+','+targetUser.money);
		}
		var p = 'bucks';
		if (takeMoney < 2) p = 'buck';
		this.sendReply(targetUser.name + ' has had ' + takeMoney + ' ' + p + ' removed. This user now has ' + targetUser.money + ' bucks.');
		targetUser.send(user.name + ' has removed ' + takeMoney + ' bucks from you.');
		} else {
			return this.parse('/help removebucks');
		}
	},

	buy: function(target, room, user) {
		if (!target) return this.parse('/help buy');
		if (closeShop) return this.sendReply('The shop is currently closed and will open shortly.');
		var data = fs.readFileSync('config/money.csv','utf8')
		var match = false;
		var money = 0;
		var line = '';
		var row = (''+data).split("\n");
		for (var i = row.length; i > -1; i--) {
			if (!row[i]) continue;
			var parts = row[i].split(",");
			var userid = toUserid(parts[0]);
			if (user.userid == userid) {
			var x = Number(parts[1]);
			var money = x;
			match = true;
			if (match === true) {
				line = line + row[i];
				break;
			}
			}
		}
		user.money = money;
		var price = 0;
		if (target === 'symbol') {
			price = 5;
			if (price <= user.money) {
				user.money = user.money - price;
				this.sendReply('You have purchased a custom symbol. You will have this until you log off for more than an hour.');
				this.sendReply('Use /customsymbol [symbol] to change your symbol now!');
				user.canCustomSymbol = true;
				this.add(user.name + ' has purchased a custom symbol!');
			} else {
				return this.sendReply('You do not have enough bucks for this. You need ' + (price - user.money) + ' more bucks to buy ' + target + '.');
			}
		}
		if (target === 'custom') {
			price = 20;
			if (price <= user.money) {
				user.money = user.money - price;
				this.sendReply('You have purchased a custom avatar. You need to message an Admin Ask Ruby or Liz..');
				user.canCustomAvatar = true;
				this.add(user.name + ' has purchased a custom avatar!');
			} else {
				return this.sendReply('You do not have enough bucks for this. You need ' + (price - user.money) + ' more bucks to buy ' + target + '.');
			}
		}
		if (target === 'animated') {
			price = 35;
			if (price <= user.money) {
				user.money = user.money - price;
				this.sendReply('You have purchased a custom animated avatar. You need to message an Admin capable of adding Ruby or Liz.');
				user.canAnimatedAvatar = true;
				this.add(user.name + ' has purchased a custom animated avatar!');
			} else {
				return this.sendReply('You do not have enough bucks for this. You need ' + (price - user.money) + ' more bucks to buy ' + target + '.');
			}
		}
		if (target === 'room') {
			price = 100;
			if (price <= user.money) {
				user.money = user.money - price;
				this.sendReply('You have purchased a chat room. You need to message an Admin so that the room can be made.');
				user.canChatRoom = true;
				this.add(user.name + ' has purchased a chat room!');
			} else {
				return this.sendReply('You do not have enough bucks for this. You need ' + (price - user.money) + ' more bucks to buy ' + target + '.');
			}
		}
		if (target === 'trainer') {
			price = 30;
			if (price <= user.money) {
				user.money = user.money - price;
				this.sendReply('You have purchased a trainer card. You need to message an Admin capable of adding this Ruby or Liz.');
				user.canTrainerCard = true;
				this.add(user.name + ' has purchased a trainer card!');
			} else {
				return this.sendReply('You do not have enough bucks for this. You need ' + (price - user.money) + ' more bucks to buy ' + target + '.');
			}
		}
		if (target === 'fix') {
			price = 10;
			if (price <= user.money) {
				user.money = user.money - price;
				this.sendReply('You have purchased the ability to alter your avatar or trainer card. You need to message an Admin capable of adding this Ruby or Liz.');
				user.canFixItem = true;
				this.add(user.name + ' has purchased the ability to set alter their card or avatar!');
			} else {
				return this.sendReply('You do not have enough bucks for this. You need ' + (price - user.money) + ' more bucks to buy ' + target + '.');
			}
		}
		if (target === 'declare') {
			price = 25;
			if (price <= user.money) {
				user.money = user.money - price;
				this.sendReply('You have purchased the ability to declare (from Admin). To do this message an Admin (~) with the message you want to send. Keep it sensible!');
				user.canDecAdvertise = true;
				this.add(user.name + ' has purchased the ability to declare from an Admin!');
			} else {
				return this.sendReply('You do not have enough bucks for this. You need ' + (price - user.money) + ' more bucks to buy ' + target + '.');
			}
		}
				if (match === true) {
			var re = new RegExp(line,"g");
			fs.readFile('config/money.csv', 'utf8', function (err,data) {
			if (err) {
				return console.log(err);
			}
			var result = data.replace(re, user.userid+','+user.money);
			fs.writeFile('config/money.csv', result, 'utf8', function (err) {
				if (err) return console.log(err);
			});
			});
		} else {
					var log = fs.createWriteStream('config/money.csv', {'flags': 'a'});
					log.write("\n"+user.userid+','+user.money);
				}
		
			var bunnywheel = 0;
		var stringbit = 0;
		if (target === 'coin') { 
		// change costV
		bunnywheel = 100;
		// change cost^
		take = true;
		hipe = user;
		amount = bunnywheel;
		checkatm = bank.bucks(hipe, amount, take);
		    if (checkatm == true) {

                  hipe = user;
                             //change payoutV
				  amount = 1;
		            // change payout^
				  take = false;
				  bank.coins(hipe, amount);
				this.sendReply('You put together ' +bunnywheel +' bucks and put it in change machine!');
				this.add('!!!' + user.name + ' has activated the change machine and through hardwork and the sacrifice of many innocent bucks has made one whole coin!');
			} else {
                return this.sendReply('You do not have enough bucks to do this! You need ' + (bunnywheel - user.money) + ' more bucks to make a coin!');
            } 
			}
			
			if (target == 'buck')
		{
		// change costV
		bitshredder = 1;
		//change cost^
		take = true;
		hipe = user;
		russianfunny = bitshredder;
		checkatm = bank.coins(hipe, russianfunny, take);
		    if (checkatm == true) {

                  hipe = user;    
                                   //change payoutV
				  russianfunny = 100;
				  // change payout^
				  take = false;
				  bank.bucks(hipe, russianfunny);
				this.sendReply('You put a coin into the change machine!');
				this.add('!!!' + user.name + ' has activated the change machine and dropped a coin into it! as it lets out a  faint scream and 100 bucks come out!');
			} else {
                return this.sendReply('You do not have enough coins to do this! You need ' + (bitshredder - user.coins) + ' more coins to make 100 bucks!');
            } 
			}
	
                        


				

	},

	customsymbol: function(target, room, user) {
		if(!user.canCustomSymbol) return this.sendReply('You need to buy this item from the shop to use.');
		if(!target || target.length > 1) return this.sendReply('/customsymbol [symbol] - changes your symbol (usergroup) to the specified symbol. The symbol can only be one character');
		var a = target;
		if (a === "+" || a === "$" || a === "%" || a === "@" || a === "&" || a === "~" || a === "#" || a === "a" || a === "b" || a === "c" || a === "d" || a === "e" || a === "f" || a === "g" || a === "h" || a === "i" || a === "j" || a === "k" || a === "l" || a === "m" || a === "n" || a === "o" || a === "p" || a === "q" || a === "r" || a === "s" || a === "t" || a === "u" || a === "v" || a === "w" || a === "x" || a === "y" || a === "z") {
			return this.sendReply('Sorry, but you cannot change your symbol to this for safety/stability reasons.');
		}
		user.getIdentity = function(){
			if(this.muted)	return '!' + this.name;
			if(this.locked) return '‽' + this.name;
			return target + this.name;
		};
		user.updateIdentity();
		user.canCustomSymbol = false;
	},



	
	shop: function(target, room, user) {
		if (!this.canBroadcast()) return;
		this.sendReplyBox('<center><h4><b><u>Leaf League shop</u></b></h4><table border="1" cellspacing ="0" cellpadding="3"><tr><th>Command</th><th>Description</th><th>Cost</th></tr>' +
			'<tr><td>Symbol</td><td>Buys a custom symbol to go infront of name and puts you at top of userlist (temporary until restart)</td><td>5</td></tr>' +
			'<tr><td>Custom</td><td>Buys a custom avatar to be applied to your name (you supply)</td><td>20</td></tr>' +
			'<tr><td>Animated</td><td>Buys an animated avatar to be applied to your name (you supply)</td><td>35</td></tr>' +
			'<tr><td>Room</td><td>Buys a chatroom for you to own (within reason, can be refused)</td><td>100</td></tr>' +
			'<tr><td>Trainer</td><td>Buys a trainer card which shows information through a command such as /blakjack (note: third image costs 10 bucks extra, ask for more details)</td><td>40</td></tr>' +
			'<tr><td>Fix</td><td>Buys the ability to alter your current custom avatar or trainer card (don\'t buy if you have neither)!</td><td>10</td></tr>' +
			'<tr><td>Declare</td><td>You get the ability to get two declares from an Admin in lobby. This can be used for league advertisement (not server)</td><td>25</td></tr>' +
			'</table><center><table border="1" cellspacing ="0" cellpadding="4"><tr><th>Command</th><th>change converter!</th><th>PAYOUT</th></tr>' +
		        '<tr><td>coin</td><td>Turns <b>100 bucks</b> into <b>1 coin</b>!</td><td>1 coin</td></tr>' +
		        '<tr><td>buck</td><td>Turns <b>1 coin</b> into <b>100 bucks</b>!</td><td>100 bucks</td></tr>' +
			'</table><br />To buy an item from the shop, use /buy [command]. <br />Also do /moneycommands to view money based commands.</center>'
			);
		if (closeShop) return this.sendReply('|raw|<center><h3><b>The shop is currently closed and will open shortly.</b></h3></center>');
	},

	lockshop: 'closeshop',
	closeshop: function(target, room, user) {
		if (!user.can('hotpatch')) return this.sendReply('You do not have enough authority to do this.');

		if(closeShop && closedShop === 1) closedShop--;

		if (closeShop) {
			return this.sendReply('The shop is already closed. Use /openshop to open the shop to buyers.');
		}
		else if (!closeShop) {
			if (closedShop === 0) {
				this.sendReply('Are you sure you want to close the shop? People will not be able to buy anything. If you do, use the command again.');
				closedShop++;
			}
			else if (closedShop === 1) {
				closeShop = true;
				closedShop--;
				this.add('|raw|<center><h4><b>The shop has been temporarily closed, during this time you cannot buy items.</b></h4></center>');
			}
		}
	},

	openshop: function(target, room, user) {
		if (!user.can('hotpatch')) return this.sendReply('You do not have enough authority to do this.');

		if (!closeShop && closedShop === 1) closedShop--;

		if (!closeShop) {
			return this.sendRepy('The shop is already closed. Use /closeshop to close the shop to buyers.');
		}
		else if (closeShop) {
			if (closedShop === 0) {
				this.sendReply('Are you sure you want to open the shop? People will be able to buy again. If you do, use the command again.');
				closedShop++;
			}
			else if (closedShop === 1) {
				closeShop = false;
				closedShop--;
				this.add('|raw|<center><h4><b>The shop has been opened, you can now buy from the shop.</b></h4></center>');
			}
		}
	},

	shoplift: 'awarditem',
	giveitem: 'awarditem',
	awarditem: function(target, room, user) {
		if (!target) return this.parse('/help awarditem');
		if(!user.can('hotpatch')) return this.sendReply('You do not have enough authority to do this.');

		target = this.splitTarget(target);
		var targetUser = this.targetUser;

		if (!target) return this.parse('/help awarditem');
		if (!targetUser) {
			return this.sendReply('User '+this.targetUsername+' not found.');
		}

		var matched = false;
		var isItem = false;
		var theItem = '';
		for (var i = 0; i < inShop.length; i++) {
			if (target.toLowerCase() === inShop[i]) {
				isItem = true;
				theItem = inShop[i];
			}
		}
		if (isItem === true) {
			if (theItem === 'symbol') {
				if (targetUser.canCustomSymbol === true) {
					return this.sendReply('This user has already bought that item from the shop... no need for another.');
				}
				if (targetUser.canCustomSymbol === false) {
					matched = true;
					this.sendReply(targetUser.name + ' can now use /customsymbol to get a custom symbol.');
					targetUser.canCustomSymbol = true;
					Rooms.rooms.lobby.add(user.name + ' has stolen custom symbol from the shop!');
					targetUser.send(user.name + ' has given you ' + theItem + '! Use /customsymbol [symbol] to add the symbol!');
				}
			}
			if (theItem === 'custom') {
				if (targetUser.canCustomAvatar === true) {
					return this.sendReply('This user has already bought that item from the shop... no need for another.');
				}
				if (targetUser.canCustomAvatar === false) {
					matched = true;
					targetUser.canCustomSymbol = true;
					Rooms.rooms.lobby.add(user.name + ' has stolen a custom avatar from the shop!');
					targetUser.send(user.name + ' has given you ' + theItem + '!');
				}
			}
			if (theItem === 'animated') {
				if (targetUser.canAnimated === true) {
					return this.sendReply('This user has already bought that item from the shop... no need for another.');
				}
				if (targetUser.canCustomAvatar === false) {
					matched = true;
					targetUser.canCustomAvatar = true;
					Rooms.rooms.lobby.add(user.name + ' has stolen a custom avatar from the shop!');
					targetUser.send(user.name + ' has given you ' + theItem + '!');
				}
			}
			if (theItem === 'room') {
				if (targetUser.canChatRoom === true) {
					return this.sendReply('This user has already bought that item from the shop... no need for another.');
				}
				if (targetUser.canChatRoom === false) {
					matched = true;
					targetUser.canChatRoom = true;
					Rooms.rooms.lobby.add(user.name + ' has stolen a chat room from the shop!');
					targetUser.send(user.name + ' has given you ' + theItem + '!');
				}
			}
			if (theItem === 'trainer') {
				if (targetUser.canTrainerCard === true) {
					return this.sendReply('This user has already bought that item from the shop... no need for another.');
				}
				if (targetUser.canTrainerCard === false) {
					matched = true;
					targetUser.canTrainerCard = true;
					Rooms.rooms.lobby.add(user.name + ' has stolen a trainer card from the shop!');
					targetUser.send(user.name + ' has given you ' + theItem + '!');
				}
			}
			if (theItem === 'fix') {
				if (targetUser.canFixItem === true) {
					return this.sendReply('This user has already bought that item from the shop... no need for another.');
				}
				if (targetUser.canFixItem === false) {
					matched = true;
					targetUser.canFixItem = true;
					Rooms.rooms.lobby.add(user.name + ' has stolen the ability to alter a current trainer card or avatar from the shop!');
					targetUser.send(user.name + ' has given you the ability to set ' + theItem + '!');
				}
			}
			if (theItem === 'declare') {
				if (targetUser.canDecAdvertise === true) {
					return this.sendReply('This user has already bought that item from the shop... no need for another.');
				}
				if (targetUser.canDecAdvertise === false) {
					matched = true;
					targetUser.canDecAdvertise = true;
					Rooms.rooms.lobby.add(user.name + ' has stolen the ability to get a declare from the shop!');
					targetUser.send(user.name + ' has given you the ability to set ' + theItem + '!');
				}
			}
			else
				if (!matched) return this.sendReply('Maybe that item isn\'t in the shop yet.');
		}
		else 
			return this.sendReply('Shop item could not be found, please check /shop for all items - ' + theItem);
	},

	removeitem: function(target, room, user) {
		if (!target) return this.parse('/help removeitem');
		if(!user.can('hotpatch')) return this.sendReply('You do not have enough authority to do this.');

		target = this.splitTarget(target);
		var targetUser = this.targetUser;

		if (!target) return this.parse('/help removeitem');
		if (!targetUser) {
			return this.sendReply('User '+this.targetUsername+' not found.');
		}

		if (target === 'symbol') {
			if (targetUser.canCustomSymbol) {
				targetUser.canCustomSymbol = false;
				this.sendReply(targetUser.name + ' no longer has a custom symbol ready to use.');
				targetUser.send(user.name + ' has removed the custom symbol from you.');
			}
			else
				return this.sendReply('They do not have a custom symbol for you to remove.');
		}
		else if (target === 'custom') {
			if (targetUser.canCustomAvatar) {
				targetUser.canCustomAvatar = false;
				this.sendReply(targetUser.name + ' no longer has a custom avatar ready to use.');
				targetUser.send(user.name + ' has removed the custom avatar from you.');
			}
			else
				return this.sendReply('They do not have a custom avatar for you to remove.');
		}
		else if (target === 'animated') {
			if (targetUser.canAnimatedAvatar) {
				targetUser.canAnimatedAvatar = false;
				this.sendReply(targetUser.name + ' no longer has a animated avatar ready to use.');
				targetUser.send(user.name + ' has removed the animated avatar from you.');
			}
			else
				return this.sendReply('They do not have an animated avatar for you to remove.');
		}
		else if (target === 'room') {
			if (targetUser.canChatRoom) {
				targetUser.canChatRoom = false;
				this.sendReply(targetUser.name + ' no longer has a chat room ready to use.');
				targetUser.send(user.name + ' has removed the chat room from you.');
			}
			else
				return this.sendReply('They do not have a chat room for you to remove.');
		}
		else if (target === 'trainer') {
			if (targetUser.canTrainerCard) {
				targetUser.canTrainerCard = false;
				this.sendReply(targetUser.name + ' no longer has a trainer card ready to use.');
				targetUser.send(user.name + ' has removed the trainer card from you.');
			}
			else
				return this.sendReply('They do not have a trainer card for you to remove.');
		}
		else if (target === 'fix') {
			if (targetUser.canFixItem) {
				targetUser.canFixItem = false;
				this.sendReply(targetUser.name + ' no longer has the fix to use.');
				targetUser.send(user.name + ' has removed the fix from you.');
			}
			else
				return this.sendReply('They do not have a trainer card for you to remove.');
		}
		else if (target === 'declare') {
			if (targetUser.canDecAdvertise) {
				targetUser.canDecAdvertise = false;
				this.sendReply(targetUser.name + ' no longer has a declare ready to use.');
				targetUser.send(user.name + ' has removed the declare from you.');
			}
			else
				return this.sendReply('They do not have a trainer card for you to remove.');
		}
		else
			return this.sendReply('That isn\'t a real item you fool!');
	},

	moneycommands: function(target, room, user) {
		if (!this.canBroadcast()) return;
		return this.sendReplyBox('The command for the Money system:<br />' + 
			'/shop - Show the shop with the items you can buy.<br />' + 
			'/buy [command] - Buy an item from the shop using the item command name.<br />' +
			'/getbucks - A basic introduction into the currency system.<br />' + 
			'/atm [username] - Show your bucks (if just /atm) or show someone else\'s bucks.<br />' + 
			'/prizes - A link to the prize page and ways to earn bucks.');
	},

	/*********************************************************
	 * Coins                                     
	 *********************************************************/

	givecoins: function(target, room, user) {
		if(!user.can('hotpatch')) return this.sendReply('You do not have enough authority to do this.');
		if(!target) return this.parse('/help givecoins');
		if (target.indexOf(',') != -1) {
			var parts = target.split(',');
			parts[0] = this.splitTarget(parts[0]);
			var targetUser = this.targetUser;
		if (!targetUser) {
			return this.sendReply('User '+this.targetUsername+' not found.');
		}
		if (isNaN(parts[1])) {
			return this.sendReply('Very funny, now use a real number.');
		}
		var cleanedUp = parts[1].trim();
		var giveCoins = Number(cleanedUp);
		var data = fs.readFileSync('config/coins.csv','utf8')
		var match = false;
		var coins = 0;
		var line = '';
		var row = (''+data).split("\n");
		for (var i = row.length; i > -1; i--) {
			if (!row[i]) continue;
			var parts = row[i].split(",");
			var userid = toUserid(parts[0]);
			if (targetUser.userid == userid) {
			var x = Number(parts[1]);
			var coins = x;
			match = true;
			if (match === true) {
				line = line + row[i];
				break;
			}
			}
		}
		targetUser.coins = coins;
		targetUser.coins += giveCoins;
		if (match === true) {
			var re = new RegExp(line,"g");
			fs.readFile('config/coins.csv', 'utf8', function (err,data) {
			if (err) {
				return console.log(err);
			}
			var result = data.replace(re, targetUser.userid+','+targetUser.coins);
			fs.writeFile('config/coins.csv', result, 'utf8', function (err) {
				if (err) return console.log(err);
			});
			});
		} else {
			var log = fs.createWriteStream('config/coins.csv', {'flags': 'a'});
			log.write("\n"+targetUser.userid+','+targetUser.coins);
		}
		var p = 'coins';
		if (giveCoins < 2) p = 'coin';
		this.sendReply(targetUser.name + ' was given ' + giveCoins + ' ' + p + '. This user now has ' + targetUser.coins + ' coins.');
		targetUser.send(user.name + ' has given you ' + giveCoins + ' ' + p + '.');
		} else {
			return this.parse('/help givecoins');
		}
	},

	takecoins: function(target, room, user) {
		if(!user.can('hotpatch')) return this.sendReply('You do not have enough authority to do this.');
		if(!target) return this.parse('/help takecoins');
		if (target.indexOf(',') != -1) {
			var parts = target.split(',');
			parts[0] = this.splitTarget(parts[0]);
			var targetUser = this.targetUser;
		if (!targetUser) {
			return this.sendReply('User '+this.targetUsername+' not found.');
		}
		if (isNaN(parts[1])) {
			return this.sendReply('Very funny, now use a real number.');
		}
		var cleanedUp = parts[1].trim();
		var takeCoins = Number(cleanedUp);
		var data = fs.readFileSync('config/coins.csv','utf8')
		var match = false;
		var coins = 0;
		var line = '';
		var row = (''+data).split("\n");
		for (var i = row.length; i > -1; i--) {
			if (!row[i]) continue;
			var parts = row[i].split(",");
			var userid = toUserid(parts[0]);
			if (targetUser.userid == userid) {
			var x = Number(parts[1]);
			var coins = x;
			match = true;
			if (match === true) {
				line = line + row[i];
				break;
			}
			}
		}
		targetUser.coins = coins;
		targetUser.coins -= takeCoins;
		if (match === true) {
			var re = new RegExp(line,"g");
			fs.readFile('config/coins.csv', 'utf8', function (err,data) {
			if (err) {
				return console.log(err);
			}
			var result = data.replace(re, targetUser.userid+','+targetUser.coins);
			fs.writeFile('config/coins.csv', result, 'utf8', function (err) {
				if (err) return console.log(err);
			});
			});
		} else {
			var log = fs.createWriteStream('config/coins.csv', {'flags': 'a'});
			log.write("\n"+targetUser.userid+','+targetUser.coins);
		}
		var p = 'coins';
		if (giveCoins < 2) p = 'coin';
		this.sendReply(targetUser.name + ' was had ' + takeCoins + ' ' + p + ' removed. This user now has ' + targetUser.coins + ' coins.');
		targetUser.send(user.name + ' has given you ' + takeCoins + ' ' + p + '.');
		} else {
			return this.parse('/help takecoins');
		}
	},

	version: function(target, room, user) {
		if (!this.canBroadcast()) return;
		this.sendReplyBox('Server version: <b>'+CommandParser.package.version+'</b> <small>(<a href="http://pokemonshowdown.com/versions#' + CommandParser.serverVersion + '">' + CommandParser.serverVersion.substr(0,10) + '</a>)</small>');
	},

	me: function(target, room, user, connection) {
		// By default, /me allows a blank message
		if (target) target = this.canTalk(target);
		if (!target) return;

		return '/me ' + target;
	},

	mee: function(target, room, user, connection) {
		// By default, /mee allows a blank message
		if (target) target = this.canTalk(target);
		if (!target) return;

		return '/mee ' + target;
	},

	avatar: function(target, room, user) {
		if (!target) return this.parse('/avatars');
		var parts = target.split(',');
		var avatar = parseInt(parts[0]);
		if (!avatar || avatar > 294 || avatar < 1) {
			if (!parts[1]) {
				this.sendReply("Invalid avatar.");
			}
			return false;
		}

		user.avatar = avatar;
		if (!parts[1]) {
			this.sendReply("Avatar changed to:\n" +
					'|raw|<img src="//play.pokemonshowdown.com/sprites/trainers/'+avatar+'.png" alt="" width="80" height="80" />');
		}
	},

	logout: function(target, room, user) {
		user.resetName();
	},

	r: 'reply',
	reply: function(target, room, user) {
		if (!target) return this.parse('/help reply');
		if (!user.lastPM) {
			return this.sendReply('No one has PMed you yet.');
		}
		return this.parse('/msg '+(user.lastPM||'')+', '+target);
	},

	pm: 'msg',
	whisper: 'msg',
	w: 'msg',
	msg: function(target, room, user) {
		if (!target) return this.parse('/help msg');
		target = this.splitTarget(target);
		var targetUser = this.targetUser;
		if (!target) {
			this.sendReply('You forgot the comma.');
			return this.parse('/help msg');
		}
		if (!targetUser || !targetUser.connected) {
			if (targetUser && !targetUser.connected) {
				this.popupReply('User '+this.targetUsername+' is offline.');
			} else if (!target) {
				this.popupReply('User '+this.targetUsername+' not found. Did you forget a comma?');
			} else {
				this.popupReply('User '+this.targetUsername+' not found. Did you misspell their name?');
			}
			return this.parse('/help msg');
		}

		if (config.pmmodchat) {
			var userGroup = user.group;
			if (config.groupsranking.indexOf(userGroup) < config.groupsranking.indexOf(config.pmmodchat)) {
				var groupName = config.groups[config.pmmodchat].name;
				if (!groupName) groupName = config.pmmodchat;
				this.popupReply('Because moderated chat is set, you must be of rank ' + groupName +' or higher to PM users.');
				return false;
			}
		}

		if (user.locked && !targetUser.can('lock', user)) {
			return this.popupReply('You can only private message members of the moderation team (users marked by %, @, &, or ~) when locked.');
		}
		if (targetUser.locked && !user.can('lock', targetUser)) {
			return this.popupReply('This user is locked and cannot PM.');
		}
		if (targetUser.ignorePMs && !user.can('lock')) {
			if (!targetUser.can('lock')) {
				return this.popupReply('This user is blocking Private Messages right now.');
			} else if (targetUser.can('hotpatch')) {
				return this.popupReply('This admin is too busy to answer Private Messages right now. Please contact a different staff member.');
			}
		}

		target = this.canTalk(target, null);
		if (!target) return false;

		var message = '|pm|'+user.getIdentity()+'|'+targetUser.getIdentity()+'|'+target;
		user.send(message);
		if (targetUser !== user) targetUser.send(message);
		targetUser.lastPM = user.userid;
		user.lastPM = targetUser.userid;
	},

	blockpm: 'ignorepms',
	blockpms: 'ignorepms',
	ignorepm: 'ignorepms',
	ignorepms: function(target, room, user) {
		if (user.ignorePMs) return this.sendReply('You are already blocking Private Messages!');
		if (user.can('lock') && !user.can('hotpatch')) return this.sendReply('You are not allowed to block Private Messages.');
		user.ignorePMs = true;
		return this.sendReply('You are now blocking Private Messages.');
	},

	unblockpm: 'unignorepms',
	unblockpms: 'unignorepms',
	unignorepm: 'unignorepms',
	unignorepms: function(target, room, user) {
		if (!user.ignorePMs) return this.sendReply('You are not blocking Private Messages!');
		user.ignorePMs = false;
		return this.sendReply('You are no longer blocking Private Messages.');
	},

	makechatroom: function(target, room, user) {
		if (!this.can('makeroom')) return;
		var id = toId(target);
		if (!id) return this.parse('/help makechatroom');
		if (Rooms.rooms[id]) {
			return this.sendReply("The room '"+target+"' already exists.");
		}
		if (Rooms.global.addChatRoom(target)) {
			return this.sendReply("The room '"+target+"' was created.");
		}
		return this.sendReply("An error occurred while trying to create the room '"+target+"'.");
	},

	deregisterchatroom: function(target, room, user) {
		if (!this.can('makeroom')) return;
		var id = toId(target);
		if (!id) return this.parse('/help deregisterchatroom');
		var targetRoom = Rooms.get(id);
		if (!targetRoom) return this.sendReply("The room '"+id+"' doesn't exist.");
		target = targetRoom.title || targetRoom.id;
		if (Rooms.global.deregisterChatRoom(id)) {
			this.sendReply("The room '"+target+"' was deregistered.");
			this.sendReply("It will be deleted as of the next server restart.");
			return;
		}
		return this.sendReply("The room '"+target+"' isn't registered.");
	},

	privateroom: function(target, room, user) {
		if (!this.can('privateroom', null, room)) return;
		if (target === 'off') {
			delete room.isPrivate;
			this.addModCommand(user.name+' made this room public.');
			if (room.chatRoomData) {
				delete room.chatRoomData.isPrivate;
				Rooms.global.writeChatRoomData();
			}
		} else {
			room.isPrivate = true;
			this.addModCommand(user.name+' made this room private.');
			if (room.chatRoomData) {
				room.chatRoomData.isPrivate = true;
				Rooms.global.writeChatRoomData();
			}
		}
	},

	officialchatroom: 'officialroom',
	officialroom: function(target, room, user) {
		if (!this.can('makeroom')) return;
		if (!room.chatRoomData) {
			return this.sendReply("/officialroom - This room can't be made official");
		}
		if (target === 'off') {
			delete room.isOfficial;
			this.addModCommand(user.name+' made this chat room unofficial.');
			delete room.chatRoomData.isOfficial;
			Rooms.global.writeChatRoomData();
		} else {
			room.isOfficial = true;
			this.addModCommand(user.name+' made this chat room official.');
			room.chatRoomData.isOfficial = true;
			Rooms.global.writeChatRoomData();
		}
	},

	roomowner: function(target, room, user) {
		if (!room.chatRoomData) {
			return this.sendReply("/roomowner - This room isn't designed for per-room moderation to be added");
		}
		var target = this.splitTarget(target, true);
		var targetUser = this.targetUser;

		if (!targetUser) return this.sendReply("User '"+this.targetUsername+"' is not online.");

		if (!this.can('makeroom', targetUser, room)) return false;

		if (!room.auth) room.auth = room.chatRoomData.auth = {};

		var name = targetUser.name;

		room.auth[targetUser.userid] = '#';
		this.addModCommand(''+name+' was appointed Room Owner by '+user.name+'.');
		room.onUpdateIdentity(targetUser);
		Rooms.global.writeChatRoomData();
	},

	roomdeowner: 'deroomowner',
	deroomowner: function(target, room, user) {
		if (!room.auth) {
			return this.sendReply("/roomdeowner - This room isn't designed for per-room moderation");
		}
		var target = this.splitTarget(target, true);
		var targetUser = this.targetUser;
		var name = this.targetUsername;
		var userid = toId(name);
		if (!userid || userid === '') return this.sendReply("User '"+name+"' does not exist.");

		if (room.auth[userid] !== '#') return this.sendReply("User '"+name+"' is not a room owner.");
		if (!this.can('makeroom', null, room)) return false;

		delete room.auth[userid];
		this.sendReply('('+name+' is no longer Room Owner.)');
		if (targetUser) targetUser.updateIdentity();
		if (room.chatRoomData) {
			Rooms.global.writeChatRoomData();
		}
	},

	roomdesc: function(target, room, user) {
		if (!target) {
			if (!this.canBroadcast()) return;
			var re = /(https?:\/\/(([-\w\.]+)+(:\d+)?(\/([\w/_\.]*(\?\S+)?)?)?))/g;
			if (!room.desc) return this.sendReply("This room does not have a description set.");
			this.sendReplyBox('The room description is: '+room.desc.replace(re, "<a href=\"$1\">$1</a>"));
			return;
		}
		if (!this.can('roommod', null, room)) return false;
		if (target.length > 80) {
			return this.sendReply('Error: Room description is too long (must be at most 80 characters).');
		}

		room.desc = target;
		this.sendReply('(The room description is now: '+target+')');

		if (room.chatRoomData) {
			room.chatRoomData.desc = room.desc;
			Rooms.global.writeChatRoomData();
		}
	},

	roomdemote: 'roompromote',
	roompromote: function(target, room, user, connection, cmd) {
		if (!room.auth) {
			this.sendReply("/roompromote - This room isn't designed for per-room moderation");
			return this.sendReply("Before setting room mods, you need to set it up with /roomowner");
		}
		if (!target) return this.parse('/help roompromote');

		var target = this.splitTarget(target, true);
		var targetUser = this.targetUser;
		var userid = toUserid(this.targetUsername);
		var name = targetUser ? targetUser.name : this.targetUsername;

		if (!userid) {
			if (target && config.groups[target]) {
				var groupid = config.groups[target].id;
				return this.sendReply("/room"+groupid+" [username] - Promote a user to "+groupid+" in this room only");
			}
			return this.parse("/help roompromote");
		}
		var currentGroup = (room.auth[userid] || ' ');
		if (!targetUser && !room.auth[userid]) {
			return this.sendReply("User '"+this.targetUsername+"' is offline and unauthed, and so can't be promoted.");
		}

		var nextGroup = target || Users.getNextGroupSymbol(currentGroup, cmd === 'roomdemote', true);
		if (target === 'deauth') nextGroup = config.groupsranking[0];
		if (!config.groups[nextGroup]) {
			return this.sendReply('Group \'' + nextGroup + '\' does not exist.');
		}
		if (config.groups[nextGroup].globalonly) {
			return this.sendReply('Group \'room' + config.groups[nextGroup].id + '\' does not exist as a room rank.');
		}
		if (currentGroup !== ' ' && !user.can('room'+config.groups[currentGroup].id, null, room)) {
			return this.sendReply('/' + cmd + ' - Access denied for promoting from '+config.groups[currentGroup].name+'.');
		}
		if (nextGroup !== ' ' && !user.can('room'+config.groups[nextGroup].id, null, room)) {
			return this.sendReply('/' + cmd + ' - Access denied for promoting to '+config.groups[nextGroup].name+'.');
		}
		if (currentGroup === nextGroup) {
			return this.sendReply("User '"+this.targetUsername+"' is already a "+(config.groups[nextGroup].name || 'regular user')+" in this room.");
		}
		if (config.groups[nextGroup].globalonly) {
			return this.sendReply("The rank of "+config.groups[nextGroup].name+" is global-only and can't be room-promoted to.");
		}

		var isDemotion = (config.groups[nextGroup].rank < config.groups[currentGroup].rank);
		var groupName = (config.groups[nextGroup].name || nextGroup || '').trim() || 'a regular user';

		if (nextGroup === ' ') {
			delete room.auth[userid];
		} else {
			room.auth[userid] = nextGroup;
		}

		if (isDemotion) {
			this.privateModCommand('('+name+' was appointed to Room ' + groupName + ' by '+user.name+'.)');
			if (targetUser) {
				targetUser.popup('You were appointed to Room ' + groupName + ' by ' + user.name + '.');
			}
		} else {
			this.addModCommand(''+name+' was appointed to Room ' + groupName + ' by '+user.name+'.');
		}
		if (targetUser) {
			targetUser.updateIdentity();
		}
		if (room.chatRoomData) {
			Rooms.global.writeChatRoomData();
		}
	},

	autojoin: function(target, room, user, connection) {
		Rooms.global.autojoinRooms(user, connection);
	},

	join: function(target, room, user, connection) {
		if (!target) return false;
		var targetRoom = Rooms.get(target) || Rooms.get(toId(target));
		if (!targetRoom) {
			if (target === 'lobby') return connection.sendTo(target, "|noinit|nonexistent|");
			return connection.sendTo(target, "|noinit|nonexistent|The room '"+target+"' does not exist.");
		}
		if (targetRoom.isPrivate && !user.named) {
			return connection.sendTo(target, "|noinit|namerequired|You must have a name in order to join the room '"+target+"'.");
		}
		if (!user.joinRoom(targetRoom || room, connection)) {
			return connection.sendTo(target, "|noinit|joinfailed|The room '"+target+"' could not be joined.");
		}
		if (target.toLowerCase() === 'lobby') {
			return connection.sendTo('lobby', '|html|<center><img src="http://i.imgur.com/a2M11uZ.png"><br><br><b>League of a Thousand Years</b>' +
			'<br><br>Welcome to the Leaf league, you can find our website <a href="http://leaf-league.weebly.com/">here</a> and our ' +
			' forum <a href="http://leaf-league.forumotion.com/">here</a>.<br><br>The league is home of two regions: <font color="green">Celestia</font>' +
			' and <font color="green">Saraphia</font> home to their own Gym Leaders, Elite Four and Champion!<br><br>' +
			'<i><font size="0.5" color="green">"Tempest has been lain to ashes but is reborn like a phoenix. The Phoenix succumbs to the grace of a leaf ' +
			'blowing in the wind; and like a leaf you ride the winds of fate elegantly."</font></i></center>');
		}
	},

	rb: 'roomban',
	roomban: function(target, room, user, connection) {
		if (!target) return this.parse('/help roomban');
		target = this.splitTarget(target, true);
		var targetUser = this.targetUser;
		var name = this.targetUsername;
		var userid = toId(name);
		if (!userid || !targetUser) return this.sendReply("User '" + name + "' does not exist.");
		if (!this.can('ban', targetUser, room)) return false;
		if (!Rooms.rooms[room.id].users[userid] && room.isPrivate) {
			return this.sendReply('User ' + this.targetUsername + ' is not in the room ' + room.id + '.');
		}
		if (!room.bannedUsers || !room.bannedIps) {
			return this.sendReply('Room bans are not meant to be used in room ' + room.id + '.');
		}
		room.bannedUsers[userid] = true;
		for (var ip in targetUser.ips) {
			room.bannedIps[ip] = true;
		}
		targetUser.popup(user.name+" has banned you from the room " + room.id + ". To appeal the ban, PM the moderator that banned you or a room owner." + (target ? " (" + target + ")" : ""));
		this.addModCommand(""+targetUser.name+" was banned from room " + room.id + " by "+user.name+"." + (target ? " (" + target + ")" : ""));
		var alts = targetUser.getAlts();
		if (alts.length) {
			this.addModCommand(""+targetUser.name+"'s alts were also banned from room " + room.id + ": "+alts.join(", "));
			for (var i = 0; i < alts.length; ++i) {
				var altId = toId(alts[i]);
				this.add('|unlink|' + altId);
				room.bannedUsers[altId] = true;
			}
		}
		this.add('|unlink|' + targetUser.userid);
		targetUser.leaveRoom(room.id);
	},

	roomunban: function(target, room, user, connection) {
		if (!target) return this.parse('/help roomunban');
		target = this.splitTarget(target, true);
		var targetUser = this.targetUser;
		var name = this.targetUsername;
		var userid = toId(name);
		if (!userid || !targetUser) return this.sendReply("User '"+name+"' does not exist.");
		if (!this.can('ban', targetUser, room)) return false;
		if (!room.bannedUsers || !room.bannedIps) {
			return this.sendReply('Room bans are not meant to be used in room ' + room.id + '.');
		}
		if (room.bannedUsers[userid]) delete room.bannedUsers[userid];
		for (var ip in targetUser.ips) {
			if (room.bannedIps[ip]) delete room.bannedIps[ip];
		}
		targetUser.popup(user.name+" has unbanned you from the room " + room.id + ".");
		this.addModCommand(""+targetUser.name+" was unbanned from room " + room.id + " by "+user.name+".");
		var alts = targetUser.getAlts();
		if (alts.length) {
			this.addModCommand(""+targetUser.name+"'s alts were also unbanned from room " + room.id + ": "+alts.join(", "));
			for (var i = 0; i < alts.length; ++i) {
				var altId = toId(alts[i]);
				if (room.bannedUsers[altId]) delete room.bannedUsers[altId];
			}
		}
	},

	roomauth: function(target, room, user, connection) {
		if (!room.auth) return this.sendReply("/roomauth - This room isn't designed for per-room moderation and therefore has no auth list.");
		var buffer = [];
		for (var u in room.auth) {
			buffer.push(room.auth[u] + u);
		}
		if (buffer.length > 0) {
			buffer = buffer.join(', ');
		} else {
			buffer = 'This room has no auth.';
		}
		connection.popup(buffer);
	},

	leave: 'part',
	part: function(target, room, user, connection) {
		if (room.id === 'global') return false;
		var targetRoom = Rooms.get(target);
		if (target && !targetRoom) {
			return this.sendReply("The room '"+target+"' does not exist.");
		}
		user.leaveRoom(targetRoom || room, connection);
	},

	/*********************************************************
	 * Other Commands
	 *********************************************************/

	 setmember: function(target, room, user) {
	 	if (!this.can('permaban')) return false;
	 	if (!target) return this.sendReply('/setmember [username], [position], [type - optional]');

		var targets = target.split(', ');
		target = targets[1];
		var targetUser = targets[0];

	 	if (!targetUser) return this.sendReply('You need to add the name of a member to add.');
	 	if (!target) return this.sendReply('You need to add a position for the member.');

	 	var position = toId(target);
	 	var removeMember = false;
	 	var corPos = false;

	 	if (position != 'champion' && position != 'elitefour' && position != 'professor' && position != 'frontier' && position != 'gymleader' && position != 'gymtrainer') {
	 		if (position != 'remove') {
				return this.sendReply('The position should be either: Champion, Elite Four, Professor, Frontier, Gym Leader or Gym Trainer.');
			} else if (position === 'remove') {
				removeMember = true;
			} else return this.sendReply('Errrrrrrrorrrrrrrrr');
	 	}
	 	else {
	 		corPos = true;
	 	}

	 	if (!removeMember) {
	 		switch(position) {
	 			case 'champion':
		 		position = 'Champion';
		 		break;
	 			case 'elitefour':
	 			position = 'Elite Four';
		 		break;
		 		case 'professor':
	 			position = 'Professor';
	 			break;
	 			case 'frontier':
		 		position = 'Frontier';
		 		break;
	 			case 'gymleader':
	 			position = 'Gym Leader';
		 		break;
		 		case 'gymtrainer':
	 			position = 'Gym Trainer';
	 			break;
		 		default:
		 		return this.sendReply('SOMETHING BROKE ABANDON SHIP!');
	 		}
	 	}
	 	var data = fs.readFileSync('config/members.csv', 'utf8');
        var rows = data.split("\n");
        var matched = false;
        var line = '';
        var rePosition = '';
        for (var i = 0; i < rows.length; i++) {
                if (!rows[i]) continue;
                var parts = rows[i].split(",");
                var userName = parts[0];
                if (targetUser === userName) {
                        matched = true;
                        rePosition = parts[1];
                        line += rows[i];
                        break;
                }
    	}
    	rePosition = position;
    	if (matched) {
    		var re = new RegExp(line,"g");
                fs.readFile('config/members.csv', 'utf8', function (err,data) {
                        if (err) {
                                return console.log(err);
                        }
                        if (removeMember) {
                        	var result = data.replace(re, '');
                        	fs.writeFile('config/members.csv', result, 'utf8', function (err) {
                                if (err) return console.log(err);
                        });
                        	return user.sendReply(targetUser+' has been removed from the members file.');
                        }
                        var result = data.replace(re, targetUser+','+rePosition);
                        fs.writeFile('config/members.csv', result, 'utf8', function (err) {
                                if (err) return console.log(err);
                        });
                });
        } else {
                fs.appendFile('config/members.csv',"\n"+targetUser+','+rePosition);
        }
        return this.sendReply(targetUser+' has been saved as '+rePosition+'.');
	 },	

	 viewmembers: function(target, room, user) {
	 	if (!this.canBroadcast()) return;
	 	var txtColour = 'green';
	 	if (!target) {
	 		var data = fs.readFileSync('config/members.csv', 'utf8');
			var rows = data.split("\n");
			var matched = false;
			var champion = [];
			var elite = [];
			var professors = [];
			var frontiers = [];
			var leaders = [];
			var trainers = [];
			for (var i = 0; i < rows.length; i++) {
				if (!rows[i]) continue;
				var parts = rows[i].split(",");
				var userName = parts[0];
				if (toId(parts[1]) === 'gymtrainer') {
					trainers.push(userName);
				}
				else if (toId(parts[1]) === 'gymleader') {
					leaders.push(userName);
				} else if (toId(parts[1]) === 'frontier') {
					frontiers.push(userName);
				} else if (toId(parts[1]) === 'professor') {
					professors.push(userName);
				} else if (toId(parts[1]) === 'elitefour') {
					elite.push(userName);
				} else if (toId(parts[1]) === 'champion') {
					champion.push(userName);
				} else return this.sendReply('You hacked and broked me :(');

			}
			var results = '';
			results += '<font color="'+txtColour+'"><b>Champion(s):</b></font><br>';
			if (champion.length > 0) results += champion.join(', ') + '<br>';
			else results += 'No Champion<br>';
			results += '<font color="'+txtColour+'"><b>Elite Four:</b></font><br>';
			if (elite.length > 0) results += elite.join(', ') + '<br>';
			else results += 'No Elite Four<br>';
			results += '<font color="'+txtColour+'"><b>Professors:</b></font><br>';
			if (professors.length > 0) results += professors.join(', ') + '<br>';
			else results += 'No Professors<br>';
			results += '<font color="'+txtColour+'"><b>Frontier:</b></font><br>';
			if (frontiers.length > 0) results += frontiers.join(', ') + '<br>';
			else results += 'No Frontier<br>';
			results += '<font color="'+txtColour+'"><b>Gym Leaders:</b></font><br>';
			if (leaders.length > 0) results += leaders.join(', ') + '<br>';
			else results += 'No Gym Leaders<br>';
			results += '<font color="'+txtColour+'"><b>Gym Trainers:</b></font><br>';
			if (trainers.length > 0) results += trainers.join(', ') + '<br>';
			else results += 'No Gym Trainers<br>';

			return this.sendReplyBox(results);
	 	}
	 	else {
	 		var data = fs.readFileSync('config/members.csv', 'utf8');
			var rows = data.split("\n");
			var output = [];
			var search = toId(target);
			for (var i = 0; i < rows.length; i++) {
				if (!rows[i]) continue;
				var parts = rows[i].split(",");
				var userName = parts[0];
				var kek = false;
				switch (search) {
					case 'champion':
						if (toId(parts[1]) === 'champion') output.push(userName); 
						break;
					case 'elitefour':
						if (toId(parts[1]) === 'elitefour') output.push(userName);
						break;
					case 'professors':
						if (toId(parts[1]) === 'professor') output.push(userName); 
						break;
					case 'frontier':
						if (toId(parts[1]) === 'fronter') output.push(userName); 
						break;
					case 'gymleaders':
						if (toId(parts[1]) === 'gymleader') output.push(userName); 
						break;
					case 'gymtrainers':
						if (toId(parts[1]) === 'gymtrainer') output.push(userName); 
						break;
					default:
						kek = true;
				}
				if (kek) return this.sendReply('The position should be either: Champion, Elite Four, Professors, Frontier, Gym Leaders or Gym Trainers.');
			}
			var results = [];
			var kek = false;

			switch (search) {
				case 'champion':
					results += '<font color="'+txtColour+'"><b>Champion(s):</b></font><br>';
					if (output.length === 2) results += output[0] + ' and ' + output[1];
					else results += output.join(', ');
					break;
				case 'elitefour':
					results += '<font color="'+txtColour+'"><b>Elite Four:</b></font><br>';
					results += output.join(', ');
					break;
				case 'professors':
					results += '<font color="'+txtColour+'"><b>Professors:</b></font><br>';
					results += output.join(', ');
					break;
				case 'frontier':
					results += '<font color="'+txtColour+'"><b>Frontier:</b></font><br>';
					results += output.join(', ');
					break;
				case 'gymleaders':
					results += '<font color="'+txtColour+'"><b>Gym Leaders:</b></font><br>';
					results += output.join(', ');
					break;
				case 'gymtrainers':
					results += '<font color="'+txtColour+'"><b>Gym Trainers:</b></font><br>';
					results += output.join(', ');
					break;
				default:
					kek = true;
					break;
			}
			if (output.length === 0) results = 'This position does not have any members set as it';
			if (kek) return this.sendReply('SOMETHING BROKE, EMPTY THE VAULT AND BURN THE RECEIPTS!');

			return this.sendReplyBox(results);
	 	}
	 },

	hide: function(target, room, user) {
        if (this.can('hide')) {
        	user.getIdentity = function(){
                if(this.muted)        return '!' + this.name;
                if(this.locked) return '‽' + this.name;
                return ' ' + this.name;
            };
            user.updateIdentity();
            this.sendReply('You have hidden your staff symbol.');
            return false;
        }
	},

    show: function(target, room, user) {
        if (this.can('hide')) {
            delete user.getIdentity
            user.updateIdentity();
            this.sendReply('You have revealed your staff symbol');
            return false;
        }
    },

    afk: 'away',
        away: function(target, room, user, connection) {
                if (!this.can('away')) return false;

                if (!user.isAway) {
                        user.originalName = user.name;
                        var awayName = user.name + ' - Away';
                        //delete the user object with the new name in case it exists - if it does it can cause issues with forceRename
                        delete Users.get(awayName);
                        user.forceRename(awayName, undefined, true);
                        
                        if (user.isStaff) this.add('|raw|-- <b><font color="#4F86F7">' + user.originalName +'</font color></b> is now away. '+ (target ? " (" + target + ")" : ""));

                        user.isAway = true;
                }
                else {
                        return this.sendReply('You are already set as away, type /back if you are now back');
                }

                user.updateIdentity();
        },

        back: function(target, room, user, connection) {
                if (!this.can('away')) return false;

                if (user.isAway) {
                        if (user.name.slice(-7) !== ' - Away') {
                                user.isAway = false; 
                                return this.sendReply('Your name has been left unaltered and no longer marked as away.');
                        }

                        var newName = user.originalName;
                        
                        //delete the user object with the new name in case it exists - if it does it can cause issues with forceRename
                        delete Users.get(newName);

                        user.forceRename(newName, undefined, true);
                        
                        //user will be authenticated
                        user.authenticated = true;
                        
                        if (user.isStaff) this.add('|raw|-- <b><font color="#4F86F7">' + newName + '</font color></b> is no longer away');

                        user.originalName = '';
                        user.isAway = false;
                }
                else {
                        return this.sendReply('You are not set as away');
                }

                user.updateIdentity();
        }, 

	/*********************************************************
	 * Moderating: Punishments
	 *********************************************************/

	kick: 'warn',
	k: 'warn',
	warn: function(target, room, user) {
		if (!target) return this.parse('/help warn');

		target = this.splitTarget(target);
		var targetUser = this.targetUser;
		if (!targetUser || !targetUser.connected) {
			return this.sendReply('User '+this.targetUsername+' not found.');
		}
		if (room.isPrivate && room.auth) {
			return this.sendReply('You can\'t warn here: This is a privately-owned room not subject to global rules.');
		}
		if (target.length > MAX_REASON_LENGTH) {
			return this.sendReply('The reason is too long. It cannot exceed ' + MAX_REASON_LENGTH + ' characters.');
		}
		if (!this.can('warn', targetUser, room)) return false;

		this.addModCommand(''+targetUser.name+' was warned by '+user.name+'.' + (target ? " (" + target + ")" : ""));
		targetUser.send('|c|~|/warn '+target);
		this.add('|unlink|' + targetUser.userid);
	},

	redirect: 'redir',
	redir: function (target, room, user, connection) {
		if (!target) return this.parse('/help redirect');
		target = this.splitTarget(target);
		var targetUser = this.targetUser;
		var targetRoom = Rooms.get(target) || Rooms.get(toId(target));
		if (!targetRoom) {
			return this.sendReply("The room '" + target + "' does not exist.");
		}
		if (!this.can('warn', targetUser, room) || !this.can('warn', targetUser, targetRoom)) return false;
		if (!targetUser || !targetUser.connected) {
			return this.sendReply('User '+this.targetUsername+' not found.');
		}
		if (Rooms.rooms[targetRoom.id].users[targetUser.userid]) {
			return this.sendReply("User " + targetUser.name + " is already in the room " + target + "!");
		}
		if (!Rooms.rooms[room.id].users[targetUser.userid]) {
			return this.sendReply('User '+this.targetUsername+' is not in the room ' + room.id + '.');
		}
		if (targetUser.joinRoom(target) === false) return this.sendReply('User "' + targetUser.name + '" could not be joined to room ' + target + '. They could be banned from the room.');
		var roomName = (targetRoom.isPrivate)? 'a private room' : 'room ' + targetRoom.title;
		this.addModCommand(targetUser.name + ' was redirected to ' + roomName + ' by ' + user.name + '.');
		targetUser.leaveRoom(room);
	},

	m: 'mute',
	mute: function(target, room, user) {
		if (!target) return this.parse('/help mute');

		target = this.splitTarget(target);
		var targetUser = this.targetUser;
		if (!targetUser) {
			return this.sendReply('User '+this.targetUsername+' not found.');
		}
		if (target.length > MAX_REASON_LENGTH) {
			return this.sendReply('The reason is too long. It cannot exceed ' + MAX_REASON_LENGTH + ' characters.');
		}
		if (!this.can('mute', targetUser, room)) return false;
		if (targetUser.mutedRooms[room.id] || targetUser.locked || !targetUser.connected) {
			var problem = ' but was already '+(!targetUser.connected ? 'offline' : targetUser.locked ? 'locked' : 'muted');
			if (!target) {
				return this.privateModCommand('('+targetUser.name+' would be muted by '+user.name+problem+'.)');
			}
			return this.addModCommand(''+targetUser.name+' would be muted by '+user.name+problem+'.' + (target ? " (" + target + ")" : ""));
		}

		targetUser.popup(user.name+' has muted you for 7 minutes. '+target);
		this.addModCommand(''+targetUser.name+' was muted by '+user.name+' for 7 minutes.' + (target ? " (" + target + ")" : ""));
		var alts = targetUser.getAlts();
		if (alts.length) this.addModCommand(""+targetUser.name+"'s alts were also muted: "+alts.join(", "));
		this.add('|unlink|' + targetUser.userid);

		targetUser.mute(room.id, 7*60*1000);
	},

	hm: 'hourmute',
	hourmute: function(target, room, user) {
		if (!target) return this.parse('/help hourmute');

		target = this.splitTarget(target);
		var targetUser = this.targetUser;
		if (!targetUser) {
			return this.sendReply('User '+this.targetUsername+' not found.');
		}
		if (target.length > MAX_REASON_LENGTH) {
			return this.sendReply('The reason is too long. It cannot exceed ' + MAX_REASON_LENGTH + ' characters.');
		}
		if (!this.can('mute', targetUser, room)) return false;

		if (((targetUser.mutedRooms[room.id] && (targetUser.muteDuration[room.id]||0) >= 50*60*1000) || targetUser.locked) && !target) {
			var problem = ' but was already '+(!targetUser.connected ? 'offline' : targetUser.locked ? 'locked' : 'muted');
			return this.privateModCommand('('+targetUser.name+' would be muted by '+user.name+problem+'.)');
		}

		targetUser.popup(user.name+' has muted you for 60 minutes. '+target);
		this.addModCommand(''+targetUser.name+' was muted by '+user.name+' for 60 minutes.' + (target ? " (" + target + ")" : ""));
		var alts = targetUser.getAlts();
		if (alts.length) this.addModCommand(""+targetUser.name+"'s alts were also muted: "+alts.join(", "));
		this.add('|unlink|' + targetUser.userid);

		targetUser.mute(room.id, 60*60*1000, true);
	},

	um: 'unmute',
	unmute: function(target, room, user) {
		if (!target) return this.parse('/help unmute');
		var targetUser = Users.get(target);
		if (!targetUser) {
			return this.sendReply('User '+target+' not found.');
		}
		if (!this.can('mute', targetUser, room)) return false;

		if (!targetUser.mutedRooms[room.id]) {
			return this.sendReply(''+targetUser.name+' isn\'t muted.');
		}

		this.addModCommand(''+targetUser.name+' was unmuted by '+user.name+'.');

		targetUser.unmute(room.id);
	},

	l: 'lock',
	ipmute: 'lock',
	lock: function(target, room, user) {
		if (!target) return this.parse('/help lock');

		target = this.splitTarget(target);
		var targetUser = this.targetUser;
		if (!targetUser) {
			return this.sendReply('User '+this.targetUser+' not found.');
		}
		if (target.length > MAX_REASON_LENGTH) {
			return this.sendReply('The reason is too long. It cannot exceed ' + MAX_REASON_LENGTH + ' characters.');
		}
		if (!user.can('lock', targetUser)) {
			return this.sendReply('/lock - Access denied.');
		}

		if ((targetUser.locked || Users.checkBanned(targetUser.latestIp)) && !target) {
			var problem = ' but was already '+(targetUser.locked ? 'locked' : 'banned');
			return this.privateModCommand('('+targetUser.name+' would be locked by '+user.name+problem+'.)');
		}

		targetUser.popup(user.name+' has locked you from talking in chats, battles, and PMing regular users.\n\n'+target+'\n\nIf you feel that your lock was unjustified, you can still PM staff members (%, @, &, and ~) to discuss it.');

		this.addModCommand(""+targetUser.name+" was locked from talking by "+user.name+"." + (target ? " (" + target + ")" : ""));
		var alts = targetUser.getAlts();
		if (alts.length) this.addModCommand(""+targetUser.name+"'s alts were also locked: "+alts.join(", "));
		this.add('|unlink|' + targetUser.userid);

		targetUser.lock();
	},

	unlock: function(target, room, user) {
		if (!target) return this.parse('/help unlock');
		if (!this.can('lock')) return false;

		var unlocked = Users.unlock(target);

		if (unlocked) {
			var names = Object.keys(unlocked);
			this.addModCommand('' + names.join(', ') + ' ' +
					((names.length > 1) ? 'were' : 'was') +
					' unlocked by ' + user.name + '.');
		} else {
			this.sendReply('User '+target+' is not locked.');
		}
	},

	b: 'ban',
	ban: function(target, room, user) {
		if (!target) return this.parse('/help ban');

		target = this.splitTarget(target);
		var targetUser = this.targetUser;
		if (!targetUser) {
			return this.sendReply('User '+this.targetUsername+' not found.');
		}
		if (target.length > MAX_REASON_LENGTH) {
			return this.sendReply('The reason is too long. It cannot exceed ' + MAX_REASON_LENGTH + ' characters.');
		}
		if (!this.can('ban', targetUser)) return false;

		if (Users.checkBanned(targetUser.latestIp) && !target && !targetUser.connected) {
			var problem = ' but was already banned';
			return this.privateModCommand('('+targetUser.name+' would be banned by '+user.name+problem+'.)');
		}

		targetUser.popup(user.name+" has banned you." + (config.appealurl ? ("  If you feel that your banning was unjustified you can appeal the ban:\n" + config.appealurl) : "") + "\n\n"+target);

		this.addModCommand(""+targetUser.name+" was banned by "+user.name+"." + (target ? " (" + target + ")" : ""), ' ('+targetUser.latestIp+')');
		var alts = targetUser.getAlts();
		if (alts.length) {
			this.addModCommand(""+targetUser.name+"'s alts were also banned: "+alts.join(", "));
			for (var i = 0; i < alts.length; ++i) {
				this.add('|unlink|' + toId(alts[i]));
			}
		}

		this.add('|unlink|' + targetUser.userid);
		targetUser.ban();
	},

	unban: function(target, room, user) {
		if (!target) return this.parse('/help unban');
		if (!user.can('ban')) {
			return this.sendReply('/unban - Access denied.');
		}

		var name = Users.unban(target);

		if (name) {
			this.addModCommand(''+name+' was unbanned by '+user.name+'.');
		} else {
			this.sendReply('User '+target+' is not banned.');
		}
	},

	unbanall: function(target, room, user) {
		if (!user.can('ban')) {
			return this.sendReply('/unbanall - Access denied.');
		}
		// we have to do this the hard way since it's no longer a global
		for (var i in Users.bannedIps) {
			delete Users.bannedIps[i];
		}
		for (var i in Users.lockedIps) {
			delete Users.lockedIps[i];
		}
		this.addModCommand('All bans and locks have been lifted by '+user.name+'.');
	},

	banip: function(target, room, user) {
		target = target.trim();
		if (!target) {
			return this.parse('/help banip');
		}
		if (!this.can('rangeban')) return false;

		Users.bannedIps[target] = '#ipban';
		this.addModCommand(user.name+' temporarily banned the '+(target.charAt(target.length-1)==='*'?'IP range':'IP')+': '+target);
	},

	unbanip: function(target, room, user) {
		target = target.trim();
		if (!target) {
			return this.parse('/help unbanip');
		}
		if (!this.can('rangeban')) return false;
		if (!Users.bannedIps[target]) {
			return this.sendReply(''+target+' is not a banned IP or IP range.');
		}
		delete Users.bannedIps[target];
		this.addModCommand(user.name+' unbanned the '+(target.charAt(target.length-1)==='*'?'IP range':'IP')+': '+target);
	},

	/*********************************************************
	 * Moderating: Other
	 *********************************************************/

	modnote: function(target, room, user, connection, cmd) {
		if (!target) return this.parse('/help note');
		if (target.length > MAX_REASON_LENGTH) {
			return this.sendReply('The note is too long. It cannot exceed ' + MAX_REASON_LENGTH + ' characters.');
		}
		if (!this.can('mute')) return false;
		return this.privateModCommand('(' + user.name + ' notes: ' + target + ')');
	},

	demote: 'promote',
	promote: function(target, room, user, connection, cmd) {
		if (!target) return this.parse('/help promote');
		var target = this.splitTarget(target, true);
		var targetUser = this.targetUser;
		var userid = toUserid(this.targetUsername);
		var name = targetUser ? targetUser.name : this.targetUsername;

		if (!userid) {
			if (target && config.groups[target]) {
				var groupid = config.groups[target].id;
				return this.sendReply("/"+groupid+" [username] - Promote a user to "+groupid+" globally");
			}
			return this.parse("/help promote");
		}

		var currentGroup = ' ';
		if (targetUser) {
			currentGroup = targetUser.group;
		} else if (Users.usergroups[userid]) {
			currentGroup = Users.usergroups[userid].substr(0,1);
		}

		var nextGroup = target ? target : Users.getNextGroupSymbol(currentGroup, cmd === 'demote', true);
		if (target === 'deauth') nextGroup = config.groupsranking[0];
		if (!config.groups[nextGroup]) {
			return this.sendReply('Group \'' + nextGroup + '\' does not exist.');
		}
		if (config.groups[nextGroup].roomonly) {
			return this.sendReply('Group \'' + config.groups[nextGroup].id + '\' does not exist as a global rank.');
		}
		if (!user.canPromote(currentGroup, nextGroup)) {
			return this.sendReply('/' + cmd + ' - Access denied.');
		}

		var isDemotion = (config.groups[nextGroup].rank < config.groups[currentGroup].rank);
		if (!Users.setOfflineGroup(name, nextGroup)) {
			return this.sendReply('/promote - WARNING: This user is offline and could be unregistered. Use /forcepromote if you\'re sure you want to risk it.');
		}
		var groupName = (config.groups[nextGroup].name || nextGroup || '').trim() || 'a regular user';
		if (isDemotion) {
			this.privateModCommand('('+name+' was demoted to ' + groupName + ' by '+user.name+'.)');
			if (targetUser) {
				targetUser.popup('You were demoted to ' + groupName + ' by ' + user.name + '.');
			}
		} else {
			this.addModCommand(''+name+' was promoted to ' + groupName + ' by '+user.name+'.');
		}
		if (targetUser) {
			targetUser.updateIdentity();
		}
	},

	forcepromote: function(target, room, user) {
		// warning: never document this command in /help
		if (!this.can('forcepromote')) return false;
		var target = this.splitTarget(target, true);
		var name = this.targetUsername;
		var nextGroup = target ? target : Users.getNextGroupSymbol(' ', false);

		if (!Users.setOfflineGroup(name, nextGroup, true)) {
			return this.sendReply('/forcepromote - Don\'t forcepromote unless you have to.');
		}
		var groupName = config.groups[nextGroup].name || nextGroup || '';
		this.addModCommand(''+name+' was promoted to ' + (groupName.trim()) + ' by '+user.name+'.');
	},

	deauth: function(target, room, user) {
		return this.parse('/demote '+target+', deauth');
	},

	modchat: function(target, room, user) {
		if (!target) {
			return this.sendReply('Moderated chat is currently set to: '+room.modchat);
		}
		if (!this.can('modchat', null, room)) return false;
		if (room.modchat && room.modchat.length <= 1 && config.groupsranking.indexOf(room.modchat) > 1 && !user.can('modchatall', null, room)) {
			return this.sendReply('/modchat - Access denied for removing a setting higher than ' + config.groupsranking[1] + '.');
		}

		target = target.toLowerCase();
		switch (target) {
		case 'on':
		case 'true':
		case 'yes':
		case 'registered':
			this.sendReply("Modchat registered is no longer available.");
			return false;
			break;
		case 'off':
		case 'false':
		case 'no':
			room.modchat = false;
			break;
		case 'ac':
		case 'autoconfirmed':
			room.modchat = 'autoconfirmed';
			break;
		case '*':
		case 'player':
			target = '\u2605';
			// fallthrough
		default:
			if (!config.groups[target]) {
				return this.parse('/help modchat');
			}
			if (config.groupsranking.indexOf(target) > 1 && !user.can('modchatall', null, room)) {
				return this.sendReply('/modchat - Access denied for setting higher than ' + config.groupsranking[1] + '.');
			}
			room.modchat = target;
			break;
		}
		if (room.modchat === true) {
			this.add('|raw|<div class="broadcast-red"><b>Moderated chat was enabled!</b><br />Only registered users can talk.</div>');
		} else if (!room.modchat) {
			this.add('|raw|<div class="broadcast-blue"><b>Moderated chat was disabled!</b><br />Anyone may talk now.</div>');
		} else {
			var modchat = sanitize(room.modchat);
			this.add('|raw|<div class="broadcast-red"><b>Moderated chat was set to '+modchat+'!</b><br />Only users of rank '+modchat+' and higher can talk.</div>');
		}
		this.logModCommand(user.name+' set modchat to '+room.modchat);
	},

	declare: function(target, room, user) {
		if (!target) return this.parse('/help declare');
		if (!this.can('declare', null, room)) return false;

		if (!this.canTalk()) return;

		this.add('|raw|<div class="broadcast-blue"><b>'+target+'</b></div>');
		this.logModCommand(user.name+' declared '+target);
	},

	gdeclare: 'globaldeclare',
	globaldeclare: function(target, room, user) {
		if (!target) return this.parse('/help globaldeclare');
		if (!this.can('gdeclare')) return false;

		for (var id in Rooms.rooms) {
			if (id !== 'global') Rooms.rooms[id].addRaw('<div class="broadcast-blue"><b>'+target+'</b></div>');
		}
		this.logModCommand(user.name+' globally declared '+target);
	},

	cdeclare: 'chatdeclare',
	chatdeclare: function(target, room, user) {
		if (!target) return this.parse('/help chatdeclare');
		if (!this.can('gdeclare')) return false;

		for (var id in Rooms.rooms) {
			if (id !== 'global') if (Rooms.rooms[id].type !== 'battle') Rooms.rooms[id].addRaw('<div class="broadcast-blue"><b>'+target+'</b></div>');
		}
		this.logModCommand(user.name+' globally declared (chat level) '+target);
	},

	wall: 'announce',
	announce: function(target, room, user) {
		if (!target) return this.parse('/help announce');

		if (!this.can('announce', null, room)) return false;

		target = this.canTalk(target);
		if (!target) return;

		return '/announce '+target;
	},

	fr: 'forcerename',
	forcerename: function(target, room, user) {
		if (!target) return this.parse('/help forcerename');
		target = this.splitTarget(target);
		var targetUser = this.targetUser;
		if (!targetUser) {
			return this.sendReply('User '+this.targetUsername+' not found.');
		}
		if (!this.can('forcerename', targetUser)) return false;

		if (targetUser.userid === toUserid(this.targetUser)) {
			var entry = ''+targetUser.name+' was forced to choose a new name by '+user.name+'' + (target ? ": " + target + "" : "");
			this.privateModCommand('(' + entry + ')');
			Rooms.global.cancelSearch(targetUser);
			targetUser.resetName();
			targetUser.send('|nametaken||'+user.name+" has forced you to change your name. "+target);
		} else {
			this.sendReply("User "+targetUser.name+" is no longer using that name.");
		}
	},

	modlog: function(target, room, user, connection) {
		var lines = 0;
		// Specific case for modlog command. Room can be indicated with a comma, lines go after the comma.
		// Otherwise, the text is defaulted to text search in current room's modlog.
		var roomId = room.id;
		var roomLogs = {};

		if (target.indexOf(',') > -1) {
			var targets = target.split(',');
			target = targets[1].trim();
			roomId = toId(targets[0]) || room.id;
		}

		// Let's check the number of lines to retrieve or if it's a word instead
		if (!target.match('[^0-9]')) {
			lines = parseInt(target || 15, 10);
			if (lines > 100) lines = 100;
		}
		var wordSearch = (!lines || lines < 0);

		// Control if we really, really want to check all modlogs for a word.
		var roomNames = '';
		var filename = '';
		var command = '';
		if (roomId === 'all' && wordSearch) {
			if (!this.can('modlog')) return;
			roomNames = 'all rooms';
			// Get a list of all the rooms
			var fileList = fs.readdirSync('logs/modlog');
			for (var i=0; i<fileList.length; i++) {
				filename += 'logs/modlog/' + fileList[i] + ' ';
			}
		} else {
			if (!this.can('modlog', null, Rooms.get(roomId))) return;
			roomNames = 'the room ' + roomId;
			filename = 'logs/modlog/modlog_' + roomId + '.txt';
		}

		// Seek for all input rooms for the lines or text
		command = 'tail -' + lines + ' ' + filename;
		var grepLimit = 100;
		if (wordSearch) { // searching for a word instead
			if (target.match(/^["'].+["']$/)) target = target.substring(1,target.length-1);
			command = "awk '{print NR,$0}' " + filename + " | sort -nr | cut -d' ' -f2- | grep -m"+grepLimit+" -i '"+target.replace(/\\/g,'\\\\\\\\').replace(/["'`]/g,'\'\\$&\'').replace(/[\{\}\[\]\(\)\$\^\.\?\+\-\*]/g,'[$&]')+"'";
		}

		// Execute the file search to see modlog
		require('child_process').exec(command, function(error, stdout, stderr) {
			if (error && stderr) {
				connection.popup('/modlog empty on ' + roomNames + ' or erred - modlog does not support Windows');
				console.log('/modlog error: '+error);
				return false;
			}
			if (lines) {
				if (!stdout) {
					connection.popup('The modlog is empty. (Weird.)');
				} else {
					connection.popup('Displaying the last '+lines+' lines of the Moderator Log of ' + roomNames + ':\n\n'+stdout);
				}
			} else {
				if (!stdout) {
					connection.popup('No moderator actions containing "'+target+'" were found on ' + roomNames + '.');
				} else {
					connection.popup('Displaying the last '+grepLimit+' logged actions containing "'+target+'" on ' + roomNames + ':\n\n'+stdout);
				}
			}
		});
	},

	bw: 'banword',
	banword: function(target, room, user) {
		if (!this.can('declare')) return false;
		target = toId(target);
		if (!target) {
			return this.sendReply('Specify a word or phrase to ban.');
		}
		Users.addBannedWord(target);
		this.sendReply('Added \"'+target+'\" to the list of banned words.');
	},

	ubw: 'unbanword',
	unbanword: function(target, room, user) {
		if (!this.can('declare')) return false;
		target = toId(target);
		if (!target) {
			return this.sendReply('Specify a word or phrase to unban.');
		}
		Users.removeBannedWord(target);
		this.sendReply('Removed \"'+target+'\" from the list of banned words.');
	},

	/*********************************************************
	 * Server management commands
	 *********************************************************/

	hotpatch: function(target, room, user) {
		if (!target) return this.parse('/help hotpatch');
		if (!this.can('hotpatch')) return false;

		this.logEntry(user.name + ' used /hotpatch ' + target);

		if (target === 'chat' || target === 'commands') {

			try {
				CommandParser.uncacheTree('./command-parser.js');
				CommandParser = require('./command-parser.js');

				var runningTournaments = Tournaments.tournaments;
				CommandParser.uncacheTree('./tournaments/frontend.js');
				Tournaments = require('./tournaments/frontend.js');
				Tournaments.tournaments = runningTournaments;

				return this.sendReply('Chat commands have been hot-patched.');
			} catch (e) {
				return this.sendReply('Something failed while trying to hotpatch chat: \n' + e.stack);
			}

<<<<<<< HEAD
		} else if (target === 'frost' || target === 'more') {

			try {
				CommandParser.uncacheTree('./frostcommands.js');
				frostcommands = require('./frostcommands.js');
				return this.sendReply('Frost commands have been hot-patched.');
			} catch (e) {
				return this.sendReply('Something failed while trying to hotpatch chat: \n' + e.stack);
=======
		} else if (target === 'tournaments') {

			try {
				var runningTournaments = Tournaments.tournaments;
				CommandParser.uncacheTree('./tournaments/frontend.js');
				Tournaments = require('./tournaments/frontend.js');
				Tournaments.tournaments = runningTournaments;
				return this.sendReply("Tournaments have been hot-patched.");
			} catch (e) {
				return this.sendReply('Something failed while trying to hotpatch tournaments: \n' + e.stack);
>>>>>>> d4467c46
			}

		} else if (target === 'battles') {

			Simulator.SimulatorProcess.respawn();
			return this.sendReply('Battles have been hotpatched. Any battles started after now will use the new code; however, in-progress battles will continue to use the old code.');

		} else if (target === 'formats') {
			try {
				// uncache the tools.js dependency tree
				CommandParser.uncacheTree('./tools.js');
				// reload tools.js
				Tools = require('./tools.js'); // note: this will lock up the server for a few seconds
				// rebuild the formats list
				Rooms.global.formatListText = Rooms.global.getFormatListText();
				// respawn validator processes
				TeamValidator.ValidatorProcess.respawn();
				// respawn simulator processes
				Simulator.SimulatorProcess.respawn();
				// broadcast the new formats list to clients
				Rooms.global.send(Rooms.global.formatListText);

				return this.sendReply('Formats have been hotpatched.');
			} catch (e) {
				return this.sendReply('Something failed while trying to hotpatch formats: \n' + e.stack);
			}

		} else if (target === 'learnsets') {
			try {
				// uncache the tools.js dependency tree
				CommandParser.uncacheTree('./tools.js');
				// reload tools.js
				Tools = require('./tools.js'); // note: this will lock up the server for a few seconds

				return this.sendReply('Learnsets have been hotpatched.');
			} catch (e) {
				return this.sendReply('Something failed while trying to hotpatch learnsets: \n' + e.stack);
			}

		}
		this.sendReply('Your hot-patch command was unrecognized.');
	},

	savelearnsets: function(target, room, user) {
		if (!this.can('hotpatch')) return false;
		fs.writeFile('data/learnsets.js', 'exports.BattleLearnsets = '+JSON.stringify(BattleLearnsets)+";\n");
		this.sendReply('learnsets.js saved.');
	},

	disableladder: function(target, room, user) {
		if (!this.can('disableladder')) return false;
		if (LoginServer.disabled) {
			return this.sendReply('/disableladder - Ladder is already disabled.');
		}
		LoginServer.disabled = true;
		this.logModCommand('The ladder was disabled by ' + user.name + '.');
		this.add('|raw|<div class="broadcast-red"><b>Due to high server load, the ladder has been temporarily disabled</b><br />Rated games will no longer update the ladder. It will be back momentarily.</div>');
	},

	enableladder: function(target, room, user) {
		if (!this.can('disableladder')) return false;
		if (!LoginServer.disabled) {
			return this.sendReply('/enable - Ladder is already enabled.');
		}
		LoginServer.disabled = false;
		this.logModCommand('The ladder was enabled by ' + user.name + '.');
		this.add('|raw|<div class="broadcast-green"><b>The ladder is now back.</b><br />Rated games will update the ladder now.</div>');
	},

	lockdown: function(target, room, user) {
		if (!this.can('lockdown')) return false;

		Rooms.global.lockdown = true;
		for (var id in Rooms.rooms) {
			if (id !== 'global') Rooms.rooms[id].addRaw('<div class="broadcast-red"><b>The server is restarting soon.</b><br />Please finish your battles quickly. No new battles can be started until the server resets in a few minutes.</div>');
			if (Rooms.rooms[id].requestKickInactive && !Rooms.rooms[id].battle.ended) Rooms.rooms[id].requestKickInactive(user, true);
		}

		this.logEntry(user.name + ' used /lockdown');

	},

	endlockdown: function(target, room, user) {
		if (!this.can('lockdown')) return false;

		if (!Rooms.global.lockdown) {
			return this.sendReply("We're not under lockdown right now.");
		}
		Rooms.global.lockdown = false;
		for (var id in Rooms.rooms) {
			if (id !== 'global') Rooms.rooms[id].addRaw('<div class="broadcast-green"><b>The server shutdown was canceled.</b></div>');
		}

		this.logEntry(user.name + ' used /endlockdown');

	},

	emergency: function(target, room, user) {
		if (!this.can('lockdown')) return false;

		if (config.emergency) {
			return this.sendReply("We're already in emergency mode.");
		}
		config.emergency = true;
		for (var id in Rooms.rooms) {
			if (id !== 'global') Rooms.rooms[id].addRaw('<div class="broadcast-red">The server has entered emergency mode. Some features might be disabled or limited.</div>');
		}

		this.logEntry(user.name + ' used /emergency');
	},

	endemergency: function(target, room, user) {
		if (!this.can('lockdown')) return false;

		if (!config.emergency) {
			return this.sendReply("We're not in emergency mode.");
		}
		config.emergency = false;
		for (var id in Rooms.rooms) {
			if (id !== 'global') Rooms.rooms[id].addRaw('<div class="broadcast-green"><b>The server is no longer in emergency mode.</b></div>');
		}

		this.logEntry(user.name + ' used /endemergency');
	},

	kill: function(target, room, user) {
		if (!this.can('lockdown')) return false;

		if (!Rooms.global.lockdown) {
			return this.sendReply('For safety reasons, /kill can only be used during lockdown.');
		}

		if (CommandParser.updateServerLock) {
			return this.sendReply('Wait for /updateserver to finish before using /kill.');
		}

		for (var i in Sockets.workers) {
			Sockets.workers[i].kill();
		}

		if (!room.destroyLog) {
			process.exit();
			return;
		}
		room.destroyLog(function() {
			room.logEntry(user.name + ' used /kill');
		}, function() {
			process.exit();
		});

		// Just in the case the above never terminates, kill the process
		// after 10 seconds.
		setTimeout(function() {
			process.exit();
		}, 10000);
	},

	loadbanlist: function(target, room, user, connection) {
		if (!this.can('hotpatch')) return false;

		connection.sendTo(room, 'Loading ipbans.txt...');
		fs.readFile('config/ipbans.txt', function (err, data) {
			if (err) return;
			data = (''+data).split("\n");
			var rangebans = [];
			for (var i=0; i<data.length; i++) {
				var line = data[i].split('#')[0].trim();
				if (!line) continue;
				if (line.indexOf('/') >= 0) {
					rangebans.push(line);
				} else if (line && !Users.bannedIps[line]) {
					Users.bannedIps[line] = '#ipban';
				}
			}
			Users.checkRangeBanned = Cidr.checker(rangebans);
			connection.sendTo(room, 'ibans.txt has been reloaded.');
		});
	},

	refreshpage: function(target, room, user) {
		if (!this.can('hotpatch')) return false;
		Rooms.global.send('|refresh|');
		this.logEntry(user.name + ' used /refreshpage');
	},

	updateserver: function(target, room, user, connection) {
		if (!user.hasConsoleAccess(connection)) {
			return this.sendReply('/updateserver - Access denied.');
		}

		if (CommandParser.updateServerLock) {
			return this.sendReply('/updateserver - Another update is already in progress.');
		}

		CommandParser.updateServerLock = true;

		var logQueue = [];
		logQueue.push(user.name + ' used /updateserver');

		connection.sendTo(room, 'updating...');

		var exec = require('child_process').exec;
		exec('git diff-index --quiet HEAD --', function(error) {
			var cmd = 'git pull --rebase';
			if (error) {
				if (error.code === 1) {
					// The working directory or index have local changes.
					cmd = 'git stash;' + cmd + ';git stash pop';
				} else {
					// The most likely case here is that the user does not have
					// `git` on the PATH (which would be error.code === 127).
					connection.sendTo(room, '' + error);
					logQueue.push('' + error);
					logQueue.forEach(function(line) {
						room.logEntry(line);
					});
					CommandParser.updateServerLock = false;
					return;
				}
			}
			var entry = 'Running `' + cmd + '`';
			connection.sendTo(room, entry);
			logQueue.push(entry);
			exec(cmd, function(error, stdout, stderr) {
				('' + stdout + stderr).split('\n').forEach(function(s) {
					connection.sendTo(room, s);
					logQueue.push(s);
				});
				logQueue.forEach(function(line) {
					room.logEntry(line);
				});
				CommandParser.updateServerLock = false;
			});
		});
	},

	crashfixed: function(target, room, user) {
		if (!Rooms.global.lockdown) {
			return this.sendReply('/crashfixed - There is no active crash.');
		}
		if (!this.can('hotpatch')) return false;

		Rooms.global.lockdown = false;
		if (Rooms.lobby) {
			Rooms.lobby.modchat = false;
			Rooms.lobby.addRaw('<div class="broadcast-green"><b>We fixed the crash without restarting the server!</b><br />You may resume talking in the lobby and starting new battles.</div>');
		}
		this.logEntry(user.name + ' used /crashfixed');
	},

	crashlogged: function(target, room, user) {
		if (!Rooms.global.lockdown) {
			return this.sendReply('/crashlogged - There is no active crash.');
		}
		if (!this.can('declare')) return false;

		Rooms.global.lockdown = false;
		if (Rooms.lobby) {
			Rooms.lobby.modchat = false;
			Rooms.lobby.addRaw('<div class="broadcast-green"><b>We have logged the crash and are working on fixing it!</b><br />You may resume talking in the lobby and starting new battles.</div>');
		}
		this.logEntry(user.name + ' used /crashlogged');
	},

	'memusage': 'memoryusage',
	memoryusage: function(target) {
		if (!this.can('hotpatch')) return false;
		target = toId(target) || 'all';
		if (target === 'all') {
			this.sendReply('Loading memory usage, this might take a while.');
		}
		if (target === 'all' || target === 'rooms' || target === 'room') {
			this.sendReply('Calculating Room size...');
			var roomSize = ResourceMonitor.sizeOfObject(Rooms);
			this.sendReply("Rooms are using " + roomSize + " bytes of memory.");
		}
		if (target === 'all' || target === 'config') {
			this.sendReply('Calculating config size...');
			var configSize = ResourceMonitor.sizeOfObject(config);
			this.sendReply("Config is using " + configSize + " bytes of memory.");
		}
		if (target === 'all' || target === 'resourcemonitor' || target === 'rm') {
			this.sendReply('Calculating Resource Monitor size...');
			var rmSize = ResourceMonitor.sizeOfObject(ResourceMonitor);
			this.sendReply("The Resource Monitor is using " + rmSize + " bytes of memory.");
		}
		if (target === 'all' || target === 'cmdp' || target === 'cp' || target === 'commandparser') {
			this.sendReply('Calculating Command Parser size...');
			var cpSize = ResourceMonitor.sizeOfObject(CommandParser);
			this.sendReply("Command Parser is using " + cpSize + " bytes of memory.");
		}
		if (target === 'all' || target === 'sim' || target === 'simulator') {
			this.sendReply('Calculating Simulator size...');
			var simSize = ResourceMonitor.sizeOfObject(Simulator);
			this.sendReply("Simulator is using " + simSize + " bytes of memory.");
		}
		if (target === 'all' || target === 'users') {
			this.sendReply('Calculating Users size...');
			var usersSize = ResourceMonitor.sizeOfObject(Users);
			this.sendReply("Users is using " + usersSize + " bytes of memory.");
		}
		if (target === 'all' || target === 'tools') {
			this.sendReply('Calculating Tools size...');
			var toolsSize = ResourceMonitor.sizeOfObject(Tools);
			this.sendReply("Tools are using " + toolsSize + " bytes of memory.");
		}
		if (target === 'all' || target === 'v8') {
			this.sendReply('Retrieving V8 memory usage...');
			var o = process.memoryUsage();
			this.sendReply(
				'Resident set size: ' + o.rss + ', ' + o.heapUsed +' heap used of ' + o.heapTotal  + ' total heap. '
				+ (o.heapTotal - o.heapUsed) + ' heap left.'
			);
			delete o;
		}
		if (target === 'all') {
			this.sendReply('Calculating Total size...');
			var total = (roomSize + configSize + rmSize + appSize + cpSize + simSize + toolsSize + usersSize) || 0;
			var units = ['bytes', 'K', 'M', 'G'];
			var converted = total;
			var unit = 0;
			while (converted > 1024) {
				converted /= 1024;
				unit++;
			}
			converted = Math.round(converted);
			this.sendReply("Total memory used: " + converted + units[unit] + " (" + total + " bytes).");
		}
		return;
	},

	bash: function(target, room, user, connection) {
		if (!user.hasConsoleAccess(connection)) {
			return this.sendReply('/bash - Access denied.');
		}

		var exec = require('child_process').exec;
		exec(target, function(error, stdout, stderr) {
			connection.sendTo(room, ('' + stdout + stderr));
		});
	},

	eval: function(target, room, user, connection, cmd, message) {
		if (!user.hasConsoleAccess(connection)) {
			return this.sendReply("/eval - Access denied.");
		}
		if (!this.canBroadcast()) return;

		if (!this.broadcasting) this.sendReply('||>> '+target);
		try {
			var battle = room.battle;
			var me = user;
			this.sendReply('||<< '+eval(target));
		} catch (e) {
			this.sendReply('||<< error: '+e.message);
			var stack = '||'+(''+e.stack).replace(/\n/g,'\n||');
			connection.sendTo(room, stack);
		}
	},

	evalbattle: function(target, room, user, connection, cmd, message) {
		if (!user.hasConsoleAccess(connection)) {
			return this.sendReply("/evalbattle - Access denied.");
		}
		if (!this.canBroadcast()) return;
		if (!room.battle) {
			return this.sendReply("/evalbattle - This isn't a battle room.");
		}

		room.battle.send('eval', target.replace(/\n/g, '\f'));
	},

	/*********************************************************
	 * Battle commands
	 *********************************************************/

	concede: 'forfeit',
	surrender: 'forfeit',
	forfeit: function(target, room, user) {
		if (!room.battle) {
			return this.sendReply("There's nothing to forfeit here.");
		}
		if (!room.forfeit(user)) {
			return this.sendReply("You can't forfeit this battle.");
		}
	},

	savereplay: function(target, room, user, connection) {
		if (!room || !room.battle) return;
		var logidx = 2; // spectator log (no exact HP)
		if (room.battle.ended) {
			// If the battle is finished when /savereplay is used, include
			// exact HP in the replay log.
			logidx = 3;
		}
		var data = room.getLog(logidx).join("\n");
		var datahash = crypto.createHash('md5').update(data.replace(/[^(\x20-\x7F)]+/g,'')).digest('hex');

		LoginServer.request('prepreplay', {
			id: room.id.substr(7),
			loghash: datahash,
			p1: room.p1.name,
			p2: room.p2.name,
			format: room.format
		}, function(success) {
			connection.send('|queryresponse|savereplay|'+JSON.stringify({
				log: data,
				id: room.id.substr(7)
			}));
		});
	},

	mv: 'move',
	attack: 'move',
	move: function(target, room, user) {
		if (!room.decision) return this.sendReply('You can only do this in battle rooms.');

		room.decision(user, 'choose', 'move '+target);
	},

	sw: 'switch',
	switch: function(target, room, user) {
		if (!room.decision) return this.sendReply('You can only do this in battle rooms.');

		room.decision(user, 'choose', 'switch '+parseInt(target,10));
	},

	choose: function(target, room, user) {
		if (!room.decision) return this.sendReply('You can only do this in battle rooms.');

		room.decision(user, 'choose', target);
	},

	undo: function(target, room, user) {
		if (!room.decision) return this.sendReply('You can only do this in battle rooms.');

		room.decision(user, 'undo', target);
	},

	team: function(target, room, user) {
		if (!room.decision) return this.sendReply('You can only do this in battle rooms.');

		room.decision(user, 'choose', 'team '+target);
	},

	joinbattle: function(target, room, user) {
		if (!room.joinBattle) return this.sendReply('You can only do this in battle rooms.');
		if (!user.can('joinbattle', null, room))

		room.joinBattle(user);
	},

	partbattle: 'leavebattle',
	leavebattle: function(target, room, user) {
		if (!room.leaveBattle) return this.sendReply('You can only do this in battle rooms.');

		room.leaveBattle(user);
	},

	kickbattle: function(target, room, user) {
		if (!room.leaveBattle) return this.sendReply('You can only do this in battle rooms.');

		target = this.splitTarget(target);
		var targetUser = this.targetUser;
		if (!targetUser || !targetUser.connected) {
			return this.sendReply('User '+this.targetUsername+' not found.');
		}
		if (!this.can('kick', targetUser)) return false;

		if (room.leaveBattle(targetUser)) {
			this.addModCommand(''+targetUser.name+' was kicked from a battle by '+user.name+'' + (target ? " (" + target + ")" : ""));
		} else {
			this.sendReply("/kickbattle - User isn\'t in battle.");
		}
	},

	kickinactive: function(target, room, user) {
		if (room.requestKickInactive) {
			room.requestKickInactive(user);
		} else {
			this.sendReply('You can only kick inactive players from inside a room.');
		}
	},

	timer: function(target, room, user) {
		target = toId(target);
		if (room.requestKickInactive) {
			if (target === 'off' || target === 'false' || target === 'stop') {
				room.stopKickInactive(user, user.can('timer'));
			} else if (target === 'on' || target === 'true' || !target) {
				room.requestKickInactive(user, user.can('timer'));
			} else {
				this.sendReply("'"+target+"' is not a recognized timer state.");
			}
		} else {
			this.sendReply('You can only set the timer from inside a room.');
		}
	},

	autotimer: 'forcetimer',
	forcetimer: function(target, room, user) {
		target = toId(target);
		if (!this.can('autotimer')) return;
		if (target === 'off' || target === 'false' || target === 'stop') {
			config.forcetimer = false;
			this.addModCommand("Forcetimer is now OFF: The timer is now opt-in. (set by "+user.name+")");
		} else if (target === 'on' || target === 'true' || !target) {
			config.forcetimer = true;
			this.addModCommand("Forcetimer is now ON: All battles will be timed. (set by "+user.name+")");
		} else {
			this.sendReply("'"+target+"' is not a recognized forcetimer setting.");
		}
	},

	forcetie: 'forcewin',
	forcewin: function(target, room, user) {
		if (!this.can('forcewin')) return false;
		if (!room.battle) {
			this.sendReply('/forcewin - This is not a battle room.');
			return false;
		}

		room.battle.endType = 'forced';
		if (!target) {
			room.battle.tie();
			this.logModCommand(user.name+' forced a tie.');
			return false;
		}
		target = Users.get(target);
		if (target) target = target.userid;
		else target = '';

		if (target) {
			room.battle.win(target);
			this.logModCommand(user.name+' forced a win for '+target+'.');
		}

	},

	/*********************************************************
	 * Challenging and searching commands
	 *********************************************************/

	cancelsearch: 'search',
	search: function(target, room, user) {
		if (target) {
			if (config.pmmodchat) {
				var userGroup = user.group;
				if (config.groupsranking.indexOf(userGroup) < config.groupsranking.indexOf(config.pmmodchat)) {
					var groupName = config.groups[config.pmmodchat].name;
					if (!groupName) groupName = config.pmmodchat;
					this.popupReply('Because moderated chat is set, you must be of rank ' + groupName +' or higher to search for a battle.');
					return false;
				}
			}
			Rooms.global.searchBattle(user, target);
		} else {
			Rooms.global.cancelSearch(user);
		}
	},

	chall: 'challenge',
	challenge: function(target, room, user, connection) {
		target = this.splitTarget(target);
		var targetUser = this.targetUser;
		if (!targetUser || !targetUser.connected) {
			return this.popupReply("The user '"+this.targetUsername+"' was not found.");
		}
		if (targetUser.blockChallenges && !user.can('bypassblocks', targetUser)) {
			return this.popupReply("The user '"+this.targetUsername+"' is not accepting challenges right now.");
		}
		if (config.pmmodchat) {
			var userGroup = user.group;
			if (config.groupsranking.indexOf(userGroup) < config.groupsranking.indexOf(config.pmmodchat)) {
				var groupName = config.groups[config.pmmodchat].name;
				if (!groupName) groupName = config.pmmodchat;
				this.popupReply('Because moderated chat is set, you must be of rank ' + groupName +' or higher to challenge users.');
				return false;
			}
		}
		user.prepBattle(target, 'challenge', connection, function (result) {
			if (result) user.makeChallenge(targetUser, target);
		});
	},

	idle: 'blockchallenges',
	blockchallenges: function(target, room, user) {
		user.blockChallenges = true;
		this.sendReply('You are now blocking all incoming challenge requests.');
	},

	allowchallenges: function(target, room, user) {
		user.blockChallenges = false;
		this.sendReply('You are available for challenges from now on.');
	},

	cchall: 'cancelChallenge',
	cancelchallenge: function(target, room, user) {
		user.cancelChallengeTo(target);
	},

	accept: function(target, room, user, connection) {
		var userid = toUserid(target);
		var format = '';
		if (user.challengesFrom[userid]) format = user.challengesFrom[userid].format;
		if (!format) {
			this.popupReply(target+" cancelled their challenge before you could accept it.");
			return false;
		}
		user.prepBattle(format, 'challenge', connection, function (result) {
			if (result) user.acceptChallengeFrom(userid);
		});
	},

	reject: function(target, room, user) {
		user.rejectChallengeFrom(toUserid(target));
	},

	saveteam: 'useteam',
	utm: 'useteam',
	useteam: function(target, room, user) {
		user.team = target;
	},

	/*********************************************************
	 * Low-level
	 *********************************************************/

	cmd: 'query',
	query: function(target, room, user, connection) {
		// Avoid guest users to use the cmd errors to ease the app-layer attacks in emergency mode
		var trustable = (!config.emergency || (user.named && user.authenticated));
		if (config.emergency && ResourceMonitor.countCmd(connection.ip, user.name)) return false;
		var spaceIndex = target.indexOf(' ');
		var cmd = target;
		if (spaceIndex > 0) {
			cmd = target.substr(0, spaceIndex);
			target = target.substr(spaceIndex+1);
		} else {
			target = '';
		}
		if (cmd === 'userdetails') {

			var targetUser = Users.get(target);
			if (!trustable || !targetUser) {
				connection.send('|queryresponse|userdetails|'+JSON.stringify({
					userid: toId(target),
					rooms: false
				}));
				return false;
			}
			var roomList = {};
			for (var i in targetUser.roomCount) {
				if (i==='global') continue;
				var targetRoom = Rooms.get(i);
				if (!targetRoom || targetRoom.isPrivate) continue;
				var roomData = {};
				if (targetRoom.battle) {
					var battle = targetRoom.battle;
					roomData.p1 = battle.p1?' '+battle.p1:'';
					roomData.p2 = battle.p2?' '+battle.p2:'';
				}
				roomList[i] = roomData;
			}
			if (!targetUser.roomCount['global']) roomList = false;
			var userdetails = {
				userid: targetUser.userid,
				avatar: targetUser.avatar,
				rooms: roomList
			};
			if (user.can('ip', targetUser)) {
				var ips = Object.keys(targetUser.ips);
				if (ips.length === 1) {
					userdetails.ip = ips[0];
				} else {
					userdetails.ips = ips;
				}
			}
			connection.send('|queryresponse|userdetails|'+JSON.stringify(userdetails));

		} else if (cmd === 'roomlist') {
			if (!trustable) return false;
			connection.send('|queryresponse|roomlist|'+JSON.stringify({
				rooms: Rooms.global.getRoomList(true)
			}));

		} else if (cmd === 'rooms') {
			if (!trustable) return false;
			connection.send('|queryresponse|rooms|'+JSON.stringify(
				Rooms.global.getRooms()
			));

		}
	},

	trn: function(target, room, user, connection) {
		var commaIndex = target.indexOf(',');
		var targetName = target;
		var targetAuth = false;
		var targetToken = '';
		if (commaIndex >= 0) {
			targetName = target.substr(0,commaIndex);
			target = target.substr(commaIndex+1);
			commaIndex = target.indexOf(',');
			targetAuth = target;
			if (commaIndex >= 0) {
				targetAuth = !!parseInt(target.substr(0,commaIndex),10);
				targetToken = target.substr(commaIndex+1);
			}
		}
		user.rename(targetName, targetToken, targetAuth, connection);
	},

};<|MERGE_RESOLUTION|>--- conflicted
+++ resolved
@@ -12,53 +12,51 @@
  * @license MIT license
  */
 var bank = exports.bank = {
-			bucks: function(uid, amount, take) {
-
- 
-						var data = fs.readFileSync('config/money.csv','utf8')
-				var match = false;
-				var money = 0;
-				var row = (''+data).split("\n");
-				var line = '';
-				for (var i = row.length; i > -1; i--) {
-					if (!row[i]) continue;
-					var parts = row[i].split(",");
-					var userid = toUserid(parts[0]);
-					if (uid.userid == userid) {
-						var x = Number(parts[1]);
-						var money = x;
-						match = true;
-						if (match === true) {
-							line = line + row[i];
-							break;
-						}
-					}
+	bucks: function(uid, amount, take) {
+		var data = fs.readFileSync('config/money.csv','utf8')
+		var match = false;
+		var money = 0;
+		var row = (''+data).split("\n");
+		var line = '';
+		for (var i = row.length; i > -1; i--) {
+			if (!row[i]) continue;
+			var parts = row[i].split(",");
+			var userid = toUserid(parts[0]);
+			if (uid.userid == userid) {
+				var x = Number(parts[1]);
+				var money = x;
+				match = true;
+				if (match === true) {
+					line = line + row[i];
+					break;
 				}
-				uid.money = money;
-				if (take === true){if (amount <= uid.money){
-				uid.money = uid.money - amount; take = false;}
-				else return false;
-				}
-				else {uid.money = uid.money + amount;}
-				if (match === true) {
-					var re = new RegExp(line,"g");
-					fs.readFile('config/money.csv', 'utf8', function (err,data) {
-					if (err) {
-						return console.log(err);
-					}
-					var result = data.replace(re, uid.userid+','+uid.money);
-					fs.writeFile('config/money.csv', result, 'utf8', function (err) {
-						if (err) return console.log(err);
-					});
-					});
-				} else {
-					var log = fs.createWriteStream('config/money.csv', {'flags': 'a'});
-					log.write("\n"+uid.userid+','+uid.money);
-				}
-				return true;
-				},
+			}
+		}
+		uid.money = money;
+		if (take === true){if (amount <= uid.money){
+		uid.money = uid.money - amount; take = false;}
+		else return false;
+		}
+		else {uid.money = uid.money + amount;}
+		if (match === true) {
+			var re = new RegExp(line,"g");
+			fs.readFile('config/money.csv', 'utf8', function (err,data) {
+			if (err) {
+				return console.log(err);
+			}
+			var result = data.replace(re, uid.userid+','+uid.money);
+			fs.writeFile('config/money.csv', result, 'utf8', function (err) {
+				if (err) return console.log(err);
+			});
+			});
+		} else {
+			var log = fs.createWriteStream('config/money.csv', {'flags': 'a'});
+			log.write("\n"+uid.userid+','+uid.money);
+		}
+		return true;
+		},
 				
-	    coins: function(uid, amount, take) {
+	coins: function(uid, amount, take) {
 
 	    var lore = fs.readFileSync('config/coins.csv','utf8')
                 var match = false;
@@ -1676,58 +1674,94 @@
         }
     },
 
-    afk: 'away',
-        away: function(target, room, user, connection) {
-                if (!this.can('away')) return false;
-
-                if (!user.isAway) {
-                        user.originalName = user.name;
-                        var awayName = user.name + ' - Away';
-                        //delete the user object with the new name in case it exists - if it does it can cause issues with forceRename
-                        delete Users.get(awayName);
-                        user.forceRename(awayName, undefined, true);
-                        
-                        if (user.isStaff) this.add('|raw|-- <b><font color="#4F86F7">' + user.originalName +'</font color></b> is now away. '+ (target ? " (" + target + ")" : ""));
-
-                        user.isAway = true;
-                }
-                else {
-                        return this.sendReply('You are already set as away, type /back if you are now back');
-                }
-
-                user.updateIdentity();
-        },
-
-        back: function(target, room, user, connection) {
-                if (!this.can('away')) return false;
-
-                if (user.isAway) {
-                        if (user.name.slice(-7) !== ' - Away') {
-                                user.isAway = false; 
-                                return this.sendReply('Your name has been left unaltered and no longer marked as away.');
-                        }
-
-                        var newName = user.originalName;
-                        
-                        //delete the user object with the new name in case it exists - if it does it can cause issues with forceRename
-                        delete Users.get(newName);
-
-                        user.forceRename(newName, undefined, true);
-                        
-                        //user will be authenticated
-                        user.authenticated = true;
-                        
-                        if (user.isStaff) this.add('|raw|-- <b><font color="#4F86F7">' + newName + '</font color></b> is no longer away');
-
-                        user.originalName = '';
-                        user.isAway = false;
-                }
-                else {
-                        return this.sendReply('You are not set as away');
-                }
-
-                user.updateIdentity();
-        }, 
+    eating: 'away',
+	gaming: 'away',
+    sleep: 'away',
+    work: 'away',
+    working: 'away',
+    sleeping: 'away',
+    busy: 'away',    
+	afk: 'away',
+	away: function(target, room, user, connection, cmd) {
+		if (!this.can('away')) return false;
+		var t = 'Away';
+		switch (cmd) {
+			case 'busy':
+			t = 'Busy';
+			break;
+			case 'sleeping':
+			t = 'Sleeping';
+			break;
+			case 'sleep':
+			t = 'Sleeping';
+			break;
+			case 'gaming':
+			t = 'Gaming';
+			break;
+			case 'working':
+			t = 'Working';
+			break;
+			case 'work':
+			t = 'Working';
+			break;
+			case 'eating':
+			t = 'Eating';
+			break;
+			default:
+			t = 'Away'
+			break;
+		}
+
+		if (user.name.length > 18) return this.sendReply('Your username exceeds the length limit.');
+
+		if (!user.isAway) {
+			user.originalName = user.name;
+			var awayName = user.name + ' - '+t;
+			//delete the user object with the new name in case it exists - if it does it can cause issues with forceRename
+			delete Users.get(awayName);
+			user.forceRename(awayName, undefined, true);
+
+			if (user.isStaff) this.add('|raw|-- <b><font color="#088cc7">' + user.originalName +'</font color></b> is now '+t.toLowerCase()+'. '+ (target ? " (" + escapeHTML(target) + ")" : ""));
+
+			user.isAway = true;
+		}
+		else {
+			return this.sendReply('You are already set as a form of away, type /back if you are now back.');
+		}
+
+		user.updateIdentity();
+	},
+
+	back: function(target, room, user, connection) {
+		if (!this.can('away')) return false;
+
+		if (user.isAway) {
+			if (user.name === user.originalName) {
+				user.isAway = false; 
+				return this.sendReply('Your name has been left unaltered and no longer marked as away.');
+			}
+
+			var newName = user.originalName;
+
+			//delete the user object with the new name in case it exists - if it does it can cause issues with forceRename
+			delete Users.get(newName);
+
+			user.forceRename(newName, undefined, true);
+
+			//user will be authenticated
+			user.authenticated = true;
+
+			if (user.isStaff) this.add('|raw|-- <b><font color="#088cc7">' + newName + '</font color></b> is no longer away.');
+
+			user.originalName = '';
+			user.isAway = false;
+		}
+		else {
+			return this.sendReply('You are not set as away.');
+		}
+
+		user.updateIdentity();
+	}, 
 
 	/*********************************************************
 	 * Moderating: Punishments
@@ -2172,6 +2206,31 @@
 		return '/announce '+target;
 	},
 
+	masspm: 'pmall',
+	pmall: function(target, room, user) {
+		if (!target) return this.parse('/pmall [message] - Sends a PM to every user in a room.');
+		if (!this.can('pmall')) return false;
+
+		var pmName = '~Frost PM';
+
+		for (var i in Users.users) {
+			var message = '|pm|'+pmName+'|'+Users.users[i].getIdentity()+'|'+target;
+			Users.users[i].send(message);
+		}
+	},
+
+	pas: 'pmallstaff',
+	pmallstaff: function(target, room, user) {
+		if (!target) return this.parse('/pmallstaff [message] - Sends a PM to every staff member online.');
+		if (!this.can('pmall')) return false;
+
+		for (var u in Users.users) { 
+			if (Users.users[u].isStaff) {
+				Users.users[u].send('|pm|~Staff PM|'+Users.users[u].group+Users.users[u].name+'|'+target);
+			}
+		}
+	},
+
 	fr: 'forcerename',
 	forcerename: function(target, room, user) {
 		if (!target) return this.parse('/help forcerename');
@@ -2295,7 +2354,6 @@
 		this.logEntry(user.name + ' used /hotpatch ' + target);
 
 		if (target === 'chat' || target === 'commands') {
-
 			try {
 				CommandParser.uncacheTree('./command-parser.js');
 				CommandParser = require('./command-parser.js');
@@ -2309,8 +2367,6 @@
 			} catch (e) {
 				return this.sendReply('Something failed while trying to hotpatch chat: \n' + e.stack);
 			}
-
-<<<<<<< HEAD
 		} else if (target === 'frost' || target === 'more') {
 
 			try {
@@ -2319,9 +2375,8 @@
 				return this.sendReply('Frost commands have been hot-patched.');
 			} catch (e) {
 				return this.sendReply('Something failed while trying to hotpatch chat: \n' + e.stack);
-=======
+			}
 		} else if (target === 'tournaments') {
-
 			try {
 				var runningTournaments = Tournaments.tournaments;
 				CommandParser.uncacheTree('./tournaments/frontend.js');
@@ -2330,7 +2385,6 @@
 				return this.sendReply("Tournaments have been hot-patched.");
 			} catch (e) {
 				return this.sendReply('Something failed while trying to hotpatch tournaments: \n' + e.stack);
->>>>>>> d4467c46
 			}
 
 		} else if (target === 'battles') {
